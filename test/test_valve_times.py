"""Tests for valve time functionality in DataPlotter."""

from datetime import datetime

import pytest

from unittest.mock import MagicMock

import numpy as np

from shield_das.data_plotter import DataPlotter

# =============================================================================
# Fixtures
# =============================================================================


@pytest.fixture
def plotter():
    """Create a DataPlotter instance for testing."""
    return DataPlotter()


@pytest.fixture
def mock_dataset():
    """Create a mock dataset with valve times for testing."""
    return {
        "name": "Test Dataset",
        "colour": "#FF0000",
        "time_data": [0, 1, 2, 3, 4],
        "upstream_data": {
            "pressure_data": [10, 15, 20, 25, 30],
            "error_data": [1, 1.5, 2, 2.5, 3],
        },
        "downstream_data": {
            "pressure_data": [5, 7, 10, 12, 15],
            "error_data": [0.5, 0.7, 1, 1.2, 1.5],
        },
        "valve_times": {"v4_close_time": 1.5, "v5_close_time": 2.5},
    }


@pytest.fixture
def plotter_with_dataset(plotter, mock_dataset):
    """Create a DataPlotter with a loaded dataset."""
    plotter.datasets = {"test": mock_dataset}
    return plotter


# =============================================================================
# Tests for Valve Time Constants
# =============================================================================


<<<<<<< HEAD
def create_mock_dataset(
    name="Test Dataset",
    colour="#FF0000",
    time_data=None,
    upstream_pressure=None,
    downstream_pressure=None,
    upstream_error=None,
    downstream_error=None,
    valve_times=None,
):
    """Create a mock Dataset object for testing.

    Args:
        name: Dataset name
        colour: Dataset color
        time_data: Time array
        upstream_pressure: Upstream pressure array
        downstream_pressure: Downstream pressure array
        upstream_error: Upstream error array
        downstream_error: Downstream error array
        valve_times: Dictionary of valve event times

    Returns:
        Mock Dataset object with required attributes
    """
    dataset = MagicMock()
    dataset.name = name
    dataset.colour = colour
    default_time = np.array([0, 1, 2, 3, 4])
    dataset.time_data = time_data if time_data is not None else default_time
    dataset.upstream_pressure = (
        upstream_pressure
        if upstream_pressure is not None
        else np.array([10, 15, 20, 25, 30])
    )
    dataset.downstream_pressure = (
        downstream_pressure
        if downstream_pressure is not None
        else np.array([5, 7, 10, 12, 15])
    )
    dataset.upstream_error = (
        upstream_error if upstream_error is not None else np.array([1, 1.5, 2, 2.5, 3])
    )
    dataset.downstream_error = (
        downstream_error
        if downstream_error is not None
        else np.array([0.5, 0.7, 1, 1.2, 1.5])
    )
    dataset.valve_times = valve_times if valve_times is not None else {}
    # Add temperature data attributes (set to None by default for valve tests)
    dataset.thermocouple_data = None
    dataset.local_temperature_data = None
    dataset.thermocouple_name = None
    return dataset


class TestValveTimeConstants:
    """Test valve time helper constants and methods."""

    def test_plot_control_states_constant_exists(self):
        """Test that PLOT_CONTROL_STATES constant includes valve time states."""
        # PLOT_CONTROL_STATES is now in callbacks.states module, not on plotter
        from shield_das.callbacks.states import PLOT_CONTROL_STATES

        # Extract component IDs from states
        state_ids = [state.component_id for state in PLOT_CONTROL_STATES]

        # Should include all four control states
        expected_states = [
            "show-error-bars-upstream",
            "show-error-bars-downstream",
            "show-valve-times-upstream",
            "show-valve-times-downstream",
        ]

        for expected_state in expected_states:
            assert expected_state in state_ids

    def test_generate_both_plots_helper_exists(self):
        """Test that _generate_both_plots helper method exists."""
        plotter = DataPlotter()
        assert hasattr(plotter, "_generate_both_plots")
        assert callable(getattr(plotter, "_generate_both_plots"))


class TestValveTimeParameters:
    """Test valve time parameter handling in plot methods."""

    def setup_method(self):
        """Set up test dataset."""
        self.plotter = DataPlotter()
        self.mock_dataset = create_mock_dataset(
            name="Test Dataset",
            colour="#FF0000",
            valve_times={"v4_close_time": 1.5, "v5_close_time": 2.5},
        )
        self.plotter.datasets = [self.mock_dataset]

    def test_upstream_plot_accepts_valve_times_parameter(self):
        """Test upstream plot method accepts show_valve_times parameter."""
        # Should not raise exceptions with valve times enabled
        fig_enabled = self.plotter._generate_upstream_plot(show_valve_times=True)
        assert fig_enabled is not None

        # Should not raise exceptions with valve times disabled
        fig_disabled = self.plotter._generate_upstream_plot(show_valve_times=False)
        assert fig_disabled is not None

    def test_downstream_plot_accepts_valve_times_parameter(self):
        """Test downstream plot method accepts show_valve_times parameter."""
        # Should not raise exceptions with valve times enabled
        fig_enabled = self.plotter._generate_downstream_plot(show_valve_times=True)
        assert fig_enabled is not None

        # Should not raise exceptions with valve times disabled
        fig_disabled = self.plotter._generate_downstream_plot(show_valve_times=False)
        assert fig_disabled is not None

    def test_generate_both_plots_accepts_valve_parameters(self):
        """Test _generate_both_plots accepts valve time parameters."""
        plots = self.plotter._generate_both_plots(
            show_error_bars_upstream=True,
            show_error_bars_downstream=True,
            show_valve_times_upstream=True,
            show_valve_times_downstream=False,
        )

        assert len(plots) == 3
        assert plots[0] is not None  # upstream
        assert plots[1] is not None  # downstream

    def test_valve_times_default_to_false(self):
        """Test that valve times default to False when not specified."""
        # Should work without specifying valve times (defaults to False)
        upstream_fig = self.plotter._generate_upstream_plot()
        downstream_fig = self.plotter._generate_downstream_plot()

        assert upstream_fig is not None
        assert downstream_fig is not None


class TestValveTimeDataHandling:
    """Test valve time data processing and edge cases."""

    def test_missing_valve_times_key(self):
        """Test handling when valve_times attribute is empty."""
        plotter = DataPlotter()
        dataset_no_valves = create_mock_dataset(
            name="No Valves",
            colour="#00FF00",
            time_data=np.array([0, 1, 2]),
            upstream_pressure=np.array([10, 20, 30]),
            downstream_pressure=np.array([5, 10, 15]),
            valve_times={},  # Empty valve times
        )
        plotter.datasets = [dataset_no_valves]

        # Should handle gracefully
        upstream_fig = plotter._generate_upstream_plot(show_valve_times=True)
        downstream_fig = plotter._generate_downstream_plot(show_valve_times=True)

        assert upstream_fig is not None
        assert downstream_fig is not None

    def test_empty_valve_times_dict(self):
        """Test handling when valve_times is an empty dictionary."""
        plotter = DataPlotter()
        dataset_empty_valves = create_mock_dataset(
            name="Empty Valves",
            colour="#0000FF",
            time_data=np.array([0, 1, 2]),
            upstream_pressure=np.array([10, 20, 30]),
            downstream_pressure=np.array([5, 10, 15]),
            valve_times={},  # Empty dict
        )
        plotter.datasets = [dataset_empty_valves]

        # Should handle gracefully
        upstream_fig = plotter._generate_upstream_plot(show_valve_times=True)
        downstream_fig = plotter._generate_downstream_plot(show_valve_times=True)

        assert upstream_fig is not None
        assert downstream_fig is not None

    def test_no_datasets_loaded(self):
        """Test behavior when no datasets are loaded."""
        plotter = DataPlotter()
        plotter.datasets = []

        # Should generate empty plots without errors
        upstream_fig = plotter._generate_upstream_plot(show_valve_times=True)
        downstream_fig = plotter._generate_downstream_plot(show_valve_times=True)

        assert upstream_fig is not None
        assert downstream_fig is not None
        assert len(upstream_fig.data) == 0
        assert len(downstream_fig.data) == 0


class TestValveEventFormatting:
    """Test valve event name formatting."""

    def test_valve_event_name_formatting(self):
        """Test that valve event names are properly formatted for display."""
        test_cases = [
            ("v4_close_time", "V4 Close Time"),
            ("v5_close_time", "V5 Close Time"),
            ("v6_close_time", "V6 Close Time"),
            ("v3_open_time", "V3 Open Time"),
        ]

        for input_name, expected_output in test_cases:
            # This is the formatting logic used in the valve line annotations
            formatted = input_name.replace("_", " ").title()
            assert formatted == expected_output


class TestValveTimeRelativeCalculation:
    """Test valve time relative calculation logic."""

    def test_relative_time_calculation_concept(self):
        """Test the concept of relative time calculation."""
        # Example of the calculation that should happen in create_dataset
        from datetime import datetime

        start_time_str = "2025-08-12 15:30:00.000"
        valve_time_str = "2025-08-12 15:30:05.500"

        start_time = datetime.strptime(start_time_str, "%Y-%m-%d %H:%M:%S.%f")
        valve_time = datetime.strptime(valve_time_str, "%Y-%m-%d %H:%M:%S.%f")

        relative_time = (valve_time - start_time).total_seconds()

        assert relative_time == 5.5


class TestMultipleDatasets:
    """Test valve times with multiple datasets."""

    def test_multiple_datasets_with_different_valve_times(self):
        """Test plotting multiple datasets with different valve configurations."""
        plotter = DataPlotter()

        dataset1 = create_mock_dataset(
            name="Dataset 1",
            colour="#FF0000",
            time_data=np.array([0, 1, 2, 3]),
            upstream_pressure=np.array([10, 15, 20, 25]),
            downstream_pressure=np.array([5, 7, 10, 12]),
            upstream_error=np.array([1, 1.5, 2, 2.5]),
            downstream_error=np.array([0.5, 0.7, 1, 1.2]),
            valve_times={"v4_close_time": 1.0, "v5_close_time": 2.0},
        )

        dataset2 = create_mock_dataset(
            name="Dataset 2",
            colour="#00FF00",
            time_data=np.array([0, 1, 2, 3]),
            upstream_pressure=np.array([8, 12, 16, 20]),
            downstream_pressure=np.array([4, 6, 8, 10]),
            upstream_error=np.array([0.8, 1.2, 1.6, 2.0]),
            downstream_error=np.array([0.4, 0.6, 0.8, 1.0]),
            valve_times={"v4_close_time": 0.5, "v3_open_time": 2.5},
        )

        plotter.datasets = [dataset1, dataset2]

        # Should handle multiple datasets with different valve configurations
        upstream_fig = plotter._generate_upstream_plot(show_valve_times=True)
        downstream_fig = plotter._generate_downstream_plot(show_valve_times=True)

        assert upstream_fig is not None
        assert downstream_fig is not None

        # Should have data traces for both datasets
        assert len(upstream_fig.data) >= 2
        assert len(downstream_fig.data) >= 2


class TestPlotGeneration:
    """Test actual plot generation with valve times."""

    def setup_method(self):
        """Set up test dataset with valve times."""
        self.plotter = DataPlotter()
        self.dataset = create_mock_dataset(
            name="Test Dataset",
            colour="#FF0000",
            time_data=np.array([0, 1, 2, 3, 4, 5]),
            upstream_pressure=np.array([10, 15, 20, 25, 30, 35]),
            downstream_pressure=np.array([5, 7.5, 10, 12.5, 15, 17.5]),
            upstream_error=np.array([1, 1.5, 2, 2.5, 3, 3.5]),
            downstream_error=np.array([0.5, 0.75, 1, 1.25, 1.5, 1.75]),
            valve_times={"v4_close_time": 1.5, "v5_close_time": 3.5},
        )
        self.plotter.datasets = [self.dataset]

    def test_plot_generation_with_valve_times_enabled(self):
        """Test that plots generate successfully with valve times enabled."""
        upstream_fig = self.plotter._generate_upstream_plot(
            show_error_bars=True, show_valve_times=True
        )
        downstream_fig = self.plotter._generate_downstream_plot(
            show_error_bars=True, show_valve_times=True
        )

        # Verify basic plot structure
        assert upstream_fig is not None
        assert downstream_fig is not None
        assert len(upstream_fig.data) >= 1  # At least one data trace
        assert len(downstream_fig.data) >= 1  # At least one data trace

        # Verify plot layout exists
        assert hasattr(upstream_fig, "layout")
        assert hasattr(downstream_fig, "layout")

    def test_plot_generation_with_valve_times_disabled(self):
        """Test that plots generate successfully with valve times disabled."""
        upstream_fig = self.plotter._generate_upstream_plot(
            show_error_bars=True, show_valve_times=False
        )
        downstream_fig = self.plotter._generate_downstream_plot(
            show_error_bars=True, show_valve_times=False
        )

        # Verify basic plot structure
        assert upstream_fig is not None
        assert downstream_fig is not None
        assert len(upstream_fig.data) >= 1  # At least one data trace
        assert len(downstream_fig.data) >= 1  # At least one data trace

    def test_plot_generation_with_mixed_parameters(self):
        """Test plot generation with various parameter combinations."""
        test_combinations = [
            {"show_error_bars": True, "show_valve_times": True},
            {"show_error_bars": False, "show_valve_times": True},
            {"show_error_bars": True, "show_valve_times": False},
            {"show_error_bars": False, "show_valve_times": False},
        ]

        for params in test_combinations:
            upstream_fig = self.plotter._generate_upstream_plot(**params)
            downstream_fig = self.plotter._generate_downstream_plot(**params)

            assert upstream_fig is not None
            assert downstream_fig is not None
            assert len(upstream_fig.data) >= 1
            assert len(downstream_fig.data) >= 1
=======
def test_plot_control_states_constant_exists(plotter):
    """
    Test DataPlotter to verify PLOT_CONTROL_STATES constant exists.
    """
    assert hasattr(plotter, "PLOT_CONTROL_STATES")


def test_plot_control_states_includes_show_error_bars_upstream(plotter):
    """
    Test DataPlotter PLOT_CONTROL_STATES to verify it includes
    show-error-bars-upstream state.
    """
    state_ids = [state.component_id for state in plotter.PLOT_CONTROL_STATES]
    assert "show-error-bars-upstream" in state_ids


def test_plot_control_states_includes_show_error_bars_downstream(plotter):
    """
    Test DataPlotter PLOT_CONTROL_STATES to verify it includes
    show-error-bars-downstream state.
    """
    state_ids = [state.component_id for state in plotter.PLOT_CONTROL_STATES]
    assert "show-error-bars-downstream" in state_ids


def test_plot_control_states_includes_show_valve_times_upstream(plotter):
    """
    Test DataPlotter PLOT_CONTROL_STATES to verify it includes
    show-valve-times-upstream state.
    """
    state_ids = [state.component_id for state in plotter.PLOT_CONTROL_STATES]
    assert "show-valve-times-upstream" in state_ids


def test_plot_control_states_includes_show_valve_times_downstream(plotter):
    """
    Test DataPlotter PLOT_CONTROL_STATES to verify it includes
    show-valve-times-downstream state.
    """
    state_ids = [state.component_id for state in plotter.PLOT_CONTROL_STATES]
    assert "show-valve-times-downstream" in state_ids


def test_generate_both_plots_helper_method_exists(plotter):
    """
    Test DataPlotter to verify _generate_both_plots helper method exists.
    """
    assert hasattr(plotter, "_generate_both_plots")


def test_generate_both_plots_helper_method_is_callable(plotter):
    """
    Test DataPlotter to verify _generate_both_plots method is callable.
    """
    assert callable(getattr(plotter, "_generate_both_plots"))


# =============================================================================
# Tests for Valve Time Parameters
# =============================================================================


def test_upstream_plot_accepts_valve_times_enabled(plotter_with_dataset):
    """
    Test DataPlotter _generate_upstream_plot to verify it accepts
    show_valve_times=True parameter.
    """
    fig = plotter_with_dataset._generate_upstream_plot(show_valve_times=True)
    assert fig is not None


def test_upstream_plot_accepts_valve_times_disabled(plotter_with_dataset):
    """
    Test DataPlotter _generate_upstream_plot to verify it accepts
    show_valve_times=False parameter.
    """
    fig = plotter_with_dataset._generate_upstream_plot(show_valve_times=False)
    assert fig is not None


def test_downstream_plot_accepts_valve_times_enabled(plotter_with_dataset):
    """
    Test DataPlotter _generate_downstream_plot to verify it accepts
    show_valve_times=True parameter.
    """
    fig = plotter_with_dataset._generate_downstream_plot(show_valve_times=True)
    assert fig is not None


def test_downstream_plot_accepts_valve_times_disabled(plotter_with_dataset):
    """
    Test DataPlotter _generate_downstream_plot to verify it accepts
    show_valve_times=False parameter.
    """
    fig = plotter_with_dataset._generate_downstream_plot(show_valve_times=False)
    assert fig is not None


def test_generate_both_plots_accepts_all_valve_parameters(plotter_with_dataset):
    """
    Test DataPlotter _generate_both_plots to verify it accepts all valve
    time parameters.
    """
    plots = plotter_with_dataset._generate_both_plots(
        show_error_bars_upstream=True,
        show_error_bars_downstream=True,
        show_valve_times_upstream=True,
        show_valve_times_downstream=False,
    )
    assert len(plots) == 3


def test_generate_both_plots_returns_upstream_plot(plotter_with_dataset):
    """
    Test DataPlotter _generate_both_plots to verify first element is
    upstream plot.
    """
    plots = plotter_with_dataset._generate_both_plots()
    assert plots[0] is not None


def test_generate_both_plots_returns_downstream_plot(plotter_with_dataset):
    """
    Test DataPlotter _generate_both_plots to verify second element is
    downstream plot.
    """
    plots = plotter_with_dataset._generate_both_plots()
    assert plots[1] is not None


def test_upstream_plot_valve_times_defaults_to_false(plotter_with_dataset):
    """
    Test DataPlotter _generate_upstream_plot to verify show_valve_times
    defaults to False when not specified.
    """
    fig = plotter_with_dataset._generate_upstream_plot()
    assert fig is not None


def test_downstream_plot_valve_times_defaults_to_false(plotter_with_dataset):
    """
    Test DataPlotter _generate_downstream_plot to verify show_valve_times
    defaults to False when not specified.
    """
    fig = plotter_with_dataset._generate_downstream_plot()
    assert fig is not None


# =============================================================================
# Tests for Valve Time Data Handling
# =============================================================================


def test_missing_valve_times_key_upstream_plot(plotter):
    """
    Test DataPlotter _generate_upstream_plot to verify it handles datasets
    with missing valve_times key.
    """
    dataset_no_valves = {
        "name": "No Valves",
        "colour": "#00FF00",
        "time_data": [0, 1, 2],
        "upstream_data": {"pressure_data": [10, 20, 30], "error_data": [1, 2, 3]},
        "downstream_data": {"pressure_data": [5, 10, 15], "error_data": [0.5, 1, 1.5]},
    }
    plotter.datasets = {"no_valves": dataset_no_valves}
    fig = plotter._generate_upstream_plot(show_valve_times=True)
    assert fig is not None


def test_missing_valve_times_key_downstream_plot(plotter):
    """
    Test DataPlotter _generate_downstream_plot to verify it handles datasets
    with missing valve_times key.
    """
    dataset_no_valves = {
        "name": "No Valves",
        "colour": "#00FF00",
        "time_data": [0, 1, 2],
        "upstream_data": {"pressure_data": [10, 20, 30], "error_data": [1, 2, 3]},
        "downstream_data": {"pressure_data": [5, 10, 15], "error_data": [0.5, 1, 1.5]},
    }
    plotter.datasets = {"no_valves": dataset_no_valves}
    fig = plotter._generate_downstream_plot(show_valve_times=True)
    assert fig is not None


def test_empty_valve_times_dict_upstream_plot(plotter):
    """
    Test DataPlotter _generate_upstream_plot to verify it handles datasets
    with empty valve_times dict.
    """
    dataset_empty_valves = {
        "name": "Empty Valves",
        "colour": "#0000FF",
        "time_data": [0, 1, 2],
        "upstream_data": {"pressure_data": [10, 20, 30], "error_data": [1, 2, 3]},
        "downstream_data": {"pressure_data": [5, 10, 15], "error_data": [0.5, 1, 1.5]},
        "valve_times": {},
    }
    plotter.datasets = {"empty": dataset_empty_valves}
    fig = plotter._generate_upstream_plot(show_valve_times=True)
    assert fig is not None


def test_empty_valve_times_dict_downstream_plot(plotter):
    """
    Test DataPlotter _generate_downstream_plot to verify it handles datasets
    with empty valve_times dict.
    """
    dataset_empty_valves = {
        "name": "Empty Valves",
        "colour": "#0000FF",
        "time_data": [0, 1, 2],
        "upstream_data": {"pressure_data": [10, 20, 30], "error_data": [1, 2, 3]},
        "downstream_data": {"pressure_data": [5, 10, 15], "error_data": [0.5, 1, 1.5]},
        "valve_times": {},
    }
    plotter.datasets = {"empty": dataset_empty_valves}
    fig = plotter._generate_downstream_plot(show_valve_times=True)
    assert fig is not None


def test_no_datasets_loaded_upstream_plot(plotter):
    """
    Test DataPlotter _generate_upstream_plot to verify it handles case when
    no datasets are loaded.
    """
    plotter.datasets = {}
    fig = plotter._generate_upstream_plot(show_valve_times=True)
    assert fig is not None


def test_no_datasets_loaded_downstream_plot(plotter):
    """
    Test DataPlotter _generate_downstream_plot to verify it handles case when
    no datasets are loaded.
    """
    plotter.datasets = {}
    fig = plotter._generate_downstream_plot(show_valve_times=True)
    assert fig is not None


def test_no_datasets_loaded_upstream_plot_has_no_data(plotter):
    """
    Test DataPlotter _generate_upstream_plot to verify empty plot has no
    data traces when no datasets loaded.
    """
    plotter.datasets = {}
    fig = plotter._generate_upstream_plot(show_valve_times=True)
    assert len(fig.data) == 0


def test_no_datasets_loaded_downstream_plot_has_no_data(plotter):
    """
    Test DataPlotter _generate_downstream_plot to verify empty plot has no
    data traces when no datasets loaded.
    """
    plotter.datasets = {}
    fig = plotter._generate_downstream_plot(show_valve_times=True)
    assert len(fig.data) == 0


# =============================================================================
# Tests for Valve Event Formatting
# =============================================================================


@pytest.mark.parametrize(
    "input_name,expected_output",
    [
        ("v4_close_time", "V4 Close Time"),
        ("v5_close_time", "V5 Close Time"),
        ("v6_close_time", "V6 Close Time"),
        ("v3_open_time", "V3 Open Time"),
    ],
)
def test_valve_event_name_formatting(input_name, expected_output):
    """
    Test valve event name formatting to verify underscores are replaced
    with spaces and title case is applied.
    """
    formatted = input_name.replace("_", " ").title()
    assert formatted == expected_output


# =============================================================================
# Tests for Valve Time Relative Calculation
# =============================================================================


def test_relative_time_calculation_with_5_5_second_difference():
    """
    Test valve time relative calculation to verify 5.5 second difference
    is correctly calculated.
    """
    start_time_str = "2025-08-12 15:30:00.000"
    valve_time_str = "2025-08-12 15:30:05.500"

    start_time = datetime.strptime(start_time_str, "%Y-%m-%d %H:%M:%S.%f")
    valve_time = datetime.strptime(valve_time_str, "%Y-%m-%d %H:%M:%S.%f")

    relative_time = (valve_time - start_time).total_seconds()

    assert relative_time == 5.5


# =============================================================================
# Tests for Multiple Datasets
# =============================================================================


def test_multiple_datasets_with_different_valve_times_upstream(plotter):
    """
    Test DataPlotter _generate_upstream_plot to verify it handles multiple
    datasets with different valve configurations.
    """
    dataset1 = {
        "name": "Dataset 1",
        "colour": "#FF0000",
        "time_data": [0, 1, 2, 3],
        "upstream_data": {
            "pressure_data": [10, 15, 20, 25],
            "error_data": [1, 1.5, 2, 2.5],
        },
        "downstream_data": {
            "pressure_data": [5, 7, 10, 12],
            "error_data": [0.5, 0.7, 1, 1.2],
        },
        "valve_times": {"v4_close_time": 1.0, "v5_close_time": 2.0},
    }

    dataset2 = {
        "name": "Dataset 2",
        "colour": "#00FF00",
        "time_data": [0, 1, 2, 3],
        "upstream_data": {
            "pressure_data": [8, 12, 16, 20],
            "error_data": [0.8, 1.2, 1.6, 2.0],
        },
        "downstream_data": {
            "pressure_data": [4, 6, 8, 10],
            "error_data": [0.4, 0.6, 0.8, 1.0],
        },
        "valve_times": {"v4_close_time": 0.5, "v3_open_time": 2.5},
    }

    plotter.datasets = {"ds1": dataset1, "ds2": dataset2}
    fig = plotter._generate_upstream_plot(show_valve_times=True)
    assert fig is not None


def test_multiple_datasets_with_different_valve_times_downstream(plotter):
    """
    Test DataPlotter _generate_downstream_plot to verify it handles multiple
    datasets with different valve configurations.
    """
    dataset1 = {
        "name": "Dataset 1",
        "colour": "#FF0000",
        "time_data": [0, 1, 2, 3],
        "upstream_data": {
            "pressure_data": [10, 15, 20, 25],
            "error_data": [1, 1.5, 2, 2.5],
        },
        "downstream_data": {
            "pressure_data": [5, 7, 10, 12],
            "error_data": [0.5, 0.7, 1, 1.2],
        },
        "valve_times": {"v4_close_time": 1.0, "v5_close_time": 2.0},
    }

    dataset2 = {
        "name": "Dataset 2",
        "colour": "#00FF00",
        "time_data": [0, 1, 2, 3],
        "upstream_data": {
            "pressure_data": [8, 12, 16, 20],
            "error_data": [0.8, 1.2, 1.6, 2.0],
        },
        "downstream_data": {
            "pressure_data": [4, 6, 8, 10],
            "error_data": [0.4, 0.6, 0.8, 1.0],
        },
        "valve_times": {"v4_close_time": 0.5, "v3_open_time": 2.5},
    }

    plotter.datasets = {"ds1": dataset1, "ds2": dataset2}
    fig = plotter._generate_downstream_plot(show_valve_times=True)
    assert fig is not None


def test_multiple_datasets_upstream_has_multiple_data_traces(plotter):
    """
    Test DataPlotter _generate_upstream_plot to verify multiple datasets
    result in multiple data traces.
    """
    dataset1 = {
        "name": "Dataset 1",
        "colour": "#FF0000",
        "time_data": [0, 1, 2, 3],
        "upstream_data": {
            "pressure_data": [10, 15, 20, 25],
            "error_data": [1, 1.5, 2, 2.5],
        },
        "downstream_data": {
            "pressure_data": [5, 7, 10, 12],
            "error_data": [0.5, 0.7, 1, 1.2],
        },
        "valve_times": {"v4_close_time": 1.0},
    }

    dataset2 = {
        "name": "Dataset 2",
        "colour": "#00FF00",
        "time_data": [0, 1, 2, 3],
        "upstream_data": {
            "pressure_data": [8, 12, 16, 20],
            "error_data": [0.8, 1.2, 1.6, 2.0],
        },
        "downstream_data": {
            "pressure_data": [4, 6, 8, 10],
            "error_data": [0.4, 0.6, 0.8, 1.0],
        },
        "valve_times": {"v4_close_time": 0.5},
    }

    plotter.datasets = {"ds1": dataset1, "ds2": dataset2}
    fig = plotter._generate_upstream_plot(show_valve_times=True)
    assert len(fig.data) >= 2


def test_multiple_datasets_downstream_has_multiple_data_traces(plotter):
    """
    Test DataPlotter _generate_downstream_plot to verify multiple datasets
    result in multiple data traces.
    """
    dataset1 = {
        "name": "Dataset 1",
        "colour": "#FF0000",
        "time_data": [0, 1, 2, 3],
        "upstream_data": {
            "pressure_data": [10, 15, 20, 25],
            "error_data": [1, 1.5, 2, 2.5],
        },
        "downstream_data": {
            "pressure_data": [5, 7, 10, 12],
            "error_data": [0.5, 0.7, 1, 1.2],
        },
        "valve_times": {"v4_close_time": 1.0},
    }

    dataset2 = {
        "name": "Dataset 2",
        "colour": "#00FF00",
        "time_data": [0, 1, 2, 3],
        "upstream_data": {
            "pressure_data": [8, 12, 16, 20],
            "error_data": [0.8, 1.2, 1.6, 2.0],
        },
        "downstream_data": {
            "pressure_data": [4, 6, 8, 10],
            "error_data": [0.4, 0.6, 0.8, 1.0],
        },
        "valve_times": {"v4_close_time": 0.5},
    }

    plotter.datasets = {"ds1": dataset1, "ds2": dataset2}
    fig = plotter._generate_downstream_plot(show_valve_times=True)
    assert len(fig.data) >= 2


# =============================================================================
# Tests for Plot Generation
# =============================================================================


@pytest.fixture
def plotter_with_full_dataset(plotter):
    """Create a DataPlotter with a full dataset including valve times."""
    dataset = {
        "name": "Test Dataset",
        "colour": "#FF0000",
        "time_data": [0, 1, 2, 3, 4, 5],
        "upstream_data": {
            "pressure_data": [10, 15, 20, 25, 30, 35],
            "error_data": [1, 1.5, 2, 2.5, 3, 3.5],
        },
        "downstream_data": {
            "pressure_data": [5, 7.5, 10, 12.5, 15, 17.5],
            "error_data": [0.5, 0.75, 1, 1.25, 1.5, 1.75],
        },
        "valve_times": {"v4_close_time": 1.5, "v5_close_time": 3.5},
    }
    plotter.datasets = {"test": dataset}
    return plotter


def test_plot_generation_upstream_with_valve_times_enabled(plotter_with_full_dataset):
    """
    Test DataPlotter _generate_upstream_plot to verify plot generates
    successfully with valve times enabled.
    """
    fig = plotter_with_full_dataset._generate_upstream_plot(
        show_error_bars=True, show_valve_times=True
    )
    assert fig is not None


def test_plot_generation_upstream_has_data_traces(plotter_with_full_dataset):
    """
    Test DataPlotter _generate_upstream_plot to verify plot contains
    data traces.
    """
    fig = plotter_with_full_dataset._generate_upstream_plot(
        show_error_bars=True, show_valve_times=True
    )
    assert len(fig.data) >= 1


def test_plot_generation_upstream_has_layout(plotter_with_full_dataset):
    """
    Test DataPlotter _generate_upstream_plot to verify plot has layout
    attribute.
    """
    fig = plotter_with_full_dataset._generate_upstream_plot(
        show_error_bars=True, show_valve_times=True
    )
    assert hasattr(fig, "layout")


def test_plot_generation_downstream_with_valve_times_enabled(plotter_with_full_dataset):
    """
    Test DataPlotter _generate_downstream_plot to verify plot generates
    successfully with valve times enabled.
    """
    fig = plotter_with_full_dataset._generate_downstream_plot(
        show_error_bars=True, show_valve_times=True
    )
    assert fig is not None


def test_plot_generation_downstream_has_data_traces(plotter_with_full_dataset):
    """
    Test DataPlotter _generate_downstream_plot to verify plot contains
    data traces.
    """
    fig = plotter_with_full_dataset._generate_downstream_plot(
        show_error_bars=True, show_valve_times=True
    )
    assert len(fig.data) >= 1


def test_plot_generation_downstream_has_layout(plotter_with_full_dataset):
    """
    Test DataPlotter _generate_downstream_plot to verify plot has layout
    attribute.
    """
    fig = plotter_with_full_dataset._generate_downstream_plot(
        show_error_bars=True, show_valve_times=True
    )
    assert hasattr(fig, "layout")


def test_plot_generation_downstream_with_valve_times_disabled(
    plotter_with_full_dataset,
):
    """
    Test DataPlotter _generate_downstream_plot to verify plot generates
    successfully with valve times disabled.
    """
    fig = plotter_with_full_dataset._generate_downstream_plot(
        show_error_bars=True, show_valve_times=False
    )
    assert fig is not None


@pytest.mark.parametrize(
    "show_error_bars,show_valve_times",
    [
        (True, True),
        (False, True),
        (True, False),
        (False, False),
    ],
)
def test_plot_generation_with_mixed_parameters_upstream(
    plotter_with_full_dataset, show_error_bars, show_valve_times
):
    """
    Test DataPlotter _generate_upstream_plot to verify it handles various
    parameter combinations.
    """
    fig = plotter_with_full_dataset._generate_upstream_plot(
        show_error_bars=show_error_bars, show_valve_times=show_valve_times
    )
    assert fig is not None
    assert len(fig.data) >= 1


@pytest.mark.parametrize(
    "show_error_bars,show_valve_times",
    [
        (True, True),
        (False, True),
        (True, False),
        (False, False),
    ],
)
def test_plot_generation_with_mixed_parameters_downstream(
    plotter_with_full_dataset, show_error_bars, show_valve_times
):
    """
    Test DataPlotter _generate_downstream_plot to verify it handles various
    parameter combinations.
    """
    fig = plotter_with_full_dataset._generate_downstream_plot(
        show_error_bars=show_error_bars, show_valve_times=show_valve_times
    )
    assert fig is not None
    assert len(fig.data) >= 1
>>>>>>> e46accda
<|MERGE_RESOLUTION|>--- conflicted
+++ resolved
@@ -10,49 +10,7 @@
 
 from shield_das.data_plotter import DataPlotter
 
-# =============================================================================
-# Fixtures
-# =============================================================================
-
-
-@pytest.fixture
-def plotter():
-    """Create a DataPlotter instance for testing."""
-    return DataPlotter()
-
-
-@pytest.fixture
-def mock_dataset():
-    """Create a mock dataset with valve times for testing."""
-    return {
-        "name": "Test Dataset",
-        "colour": "#FF0000",
-        "time_data": [0, 1, 2, 3, 4],
-        "upstream_data": {
-            "pressure_data": [10, 15, 20, 25, 30],
-            "error_data": [1, 1.5, 2, 2.5, 3],
-        },
-        "downstream_data": {
-            "pressure_data": [5, 7, 10, 12, 15],
-            "error_data": [0.5, 0.7, 1, 1.2, 1.5],
-        },
-        "valve_times": {"v4_close_time": 1.5, "v5_close_time": 2.5},
-    }
-
-
-@pytest.fixture
-def plotter_with_dataset(plotter, mock_dataset):
-    """Create a DataPlotter with a loaded dataset."""
-    plotter.datasets = {"test": mock_dataset}
-    return plotter
-
-
-# =============================================================================
-# Tests for Valve Time Constants
-# =============================================================================
-
-
-<<<<<<< HEAD
+
 def create_mock_dataset(
     name="Test Dataset",
     colour="#FF0000",
@@ -252,41 +210,16 @@
         assert len(downstream_fig.data) == 0
 
 
-class TestValveEventFormatting:
-    """Test valve event name formatting."""
-
-    def test_valve_event_name_formatting(self):
-        """Test that valve event names are properly formatted for display."""
-        test_cases = [
-            ("v4_close_time", "V4 Close Time"),
-            ("v5_close_time", "V5 Close Time"),
-            ("v6_close_time", "V6 Close Time"),
-            ("v3_open_time", "V3 Open Time"),
-        ]
-
-        for input_name, expected_output in test_cases:
-            # This is the formatting logic used in the valve line annotations
-            formatted = input_name.replace("_", " ").title()
-            assert formatted == expected_output
-
-
-class TestValveTimeRelativeCalculation:
-    """Test valve time relative calculation logic."""
-
-    def test_relative_time_calculation_concept(self):
-        """Test the concept of relative time calculation."""
-        # Example of the calculation that should happen in create_dataset
-        from datetime import datetime
-
-        start_time_str = "2025-08-12 15:30:00.000"
-        valve_time_str = "2025-08-12 15:30:05.500"
-
-        start_time = datetime.strptime(start_time_str, "%Y-%m-%d %H:%M:%S.%f")
-        valve_time = datetime.strptime(valve_time_str, "%Y-%m-%d %H:%M:%S.%f")
-
-        relative_time = (valve_time - start_time).total_seconds()
-
-        assert relative_time == 5.5
+@pytest.fixture
+def plotter_with_dataset(plotter, mock_dataset):
+    """Create a DataPlotter with a loaded dataset."""
+    plotter.datasets = {"test": mock_dataset}
+    return plotter
+
+
+# =============================================================================
+# Tests for Valve Time Constants
+# =============================================================================
 
 
 class TestMultipleDatasets:
@@ -332,8 +265,13 @@
         assert len(downstream_fig.data) >= 2
 
 
-class TestPlotGeneration:
-    """Test actual plot generation with valve times."""
+def test_plot_control_states_includes_show_error_bars_upstream(plotter):
+    """
+    Test DataPlotter PLOT_CONTROL_STATES to verify it includes
+    show-error-bars-upstream state.
+    """
+    state_ids = [state.component_id for state in plotter.PLOT_CONTROL_STATES]
+    assert "show-error-bars-upstream" in state_ids
 
     def setup_method(self):
         """Set up test dataset with valve times."""
@@ -350,73 +288,6 @@
         )
         self.plotter.datasets = [self.dataset]
 
-    def test_plot_generation_with_valve_times_enabled(self):
-        """Test that plots generate successfully with valve times enabled."""
-        upstream_fig = self.plotter._generate_upstream_plot(
-            show_error_bars=True, show_valve_times=True
-        )
-        downstream_fig = self.plotter._generate_downstream_plot(
-            show_error_bars=True, show_valve_times=True
-        )
-
-        # Verify basic plot structure
-        assert upstream_fig is not None
-        assert downstream_fig is not None
-        assert len(upstream_fig.data) >= 1  # At least one data trace
-        assert len(downstream_fig.data) >= 1  # At least one data trace
-
-        # Verify plot layout exists
-        assert hasattr(upstream_fig, "layout")
-        assert hasattr(downstream_fig, "layout")
-
-    def test_plot_generation_with_valve_times_disabled(self):
-        """Test that plots generate successfully with valve times disabled."""
-        upstream_fig = self.plotter._generate_upstream_plot(
-            show_error_bars=True, show_valve_times=False
-        )
-        downstream_fig = self.plotter._generate_downstream_plot(
-            show_error_bars=True, show_valve_times=False
-        )
-
-        # Verify basic plot structure
-        assert upstream_fig is not None
-        assert downstream_fig is not None
-        assert len(upstream_fig.data) >= 1  # At least one data trace
-        assert len(downstream_fig.data) >= 1  # At least one data trace
-
-    def test_plot_generation_with_mixed_parameters(self):
-        """Test plot generation with various parameter combinations."""
-        test_combinations = [
-            {"show_error_bars": True, "show_valve_times": True},
-            {"show_error_bars": False, "show_valve_times": True},
-            {"show_error_bars": True, "show_valve_times": False},
-            {"show_error_bars": False, "show_valve_times": False},
-        ]
-
-        for params in test_combinations:
-            upstream_fig = self.plotter._generate_upstream_plot(**params)
-            downstream_fig = self.plotter._generate_downstream_plot(**params)
-
-            assert upstream_fig is not None
-            assert downstream_fig is not None
-            assert len(upstream_fig.data) >= 1
-            assert len(downstream_fig.data) >= 1
-=======
-def test_plot_control_states_constant_exists(plotter):
-    """
-    Test DataPlotter to verify PLOT_CONTROL_STATES constant exists.
-    """
-    assert hasattr(plotter, "PLOT_CONTROL_STATES")
-
-
-def test_plot_control_states_includes_show_error_bars_upstream(plotter):
-    """
-    Test DataPlotter PLOT_CONTROL_STATES to verify it includes
-    show-error-bars-upstream state.
-    """
-    state_ids = [state.component_id for state in plotter.PLOT_CONTROL_STATES]
-    assert "show-error-bars-upstream" in state_ids
-
 
 def test_plot_control_states_includes_show_error_bars_downstream(plotter):
     """
@@ -1022,5 +893,4 @@
         show_error_bars=show_error_bars, show_valve_times=show_valve_times
     )
     assert fig is not None
-    assert len(fig.data) >= 1
->>>>>>> e46accda
+    assert len(fig.data) >= 1