--- conflicted
+++ resolved
@@ -1,20 +1,15 @@
 """Tests for valve time visualization functionality in DataPlotter."""
 
 import json
-<<<<<<< HEAD
 import os
 import tempfile
 from unittest.mock import Mock, MagicMock, patch
-=======
-from unittest.mock import mock_open, patch
->>>>>>> e46accda
 
 import numpy as np
 import pytest
 
 from shield_das.data_plotter import DataPlotter
 
-<<<<<<< HEAD
 
 def create_mock_dataset(
     name="Test Dataset",
@@ -299,89 +294,6 @@
         # Should have traces for both datasets
         assert len(upstream_fig.data) >= 2
         assert len(downstream_fig.data) >= 2
-
-
-class TestValveTimeDataProcessing:
-    """Test suite for valve time data processing and metadata handling"""
-
-    def test_valve_time_relative_calculation(self):
-        """Test that valve times are correctly converted to relative time."""
-        # This would test the create_dataset method's valve time processing
-        # Mock the metadata file reading
-        metadata = {
-            "run_info": {
-                "start_time": "2025-08-12 15:30:00.000",
-                "v4_close_time": "2025-08-12 15:30:05.500",  # 5.5 seconds after start
-                "v5_close_time": "2025-08-12 15:30:10.750",  # 10.75 seconds after start
-            }
-        }
-
-        # Create a temporary metadata file
-        temp_dir = tempfile.mkdtemp()
-        metadata_path = os.path.join(temp_dir, "run_metadata.json")
-
-        with open(metadata_path, "w") as f:
-            json.dump(metadata, f)
-
-        plotter = DataPlotter()
-
-        # Mock the file structure
-        with (
-            patch("os.path.exists", return_value=True),
-            patch("builtins.open", mock_open_for_metadata(metadata)),
-        ):
-            # This would call create_dataset which processes valve times
-            # For now, we just test the concept that relative times should be calculated
-            expected_relative_times = {"v4_close_time": 5.5, "v5_close_time": 10.75}
-
-            # Verify the expected behavior (this would be tested in create_dataset)
-            assert expected_relative_times["v4_close_time"] == 5.5
-            assert expected_relative_times["v5_close_time"] == 10.75
-
-    def test_valve_event_name_formatting(self):
-        """Test that valve event names are properly formatted for display."""
-        # Test the formatting logic: valve_event.replace("_", " ").title()
-        test_cases = [
-            ("v4_close_time", "V4 Close Time"),
-            ("v5_close_time", "V5 Close Time"),
-            ("v6_close_time", "V6 Close Time"),
-            ("v3_open_time", "V3 Open Time"),
-            ("some_valve_event", "Some Valve Event"),
-        ]
-
-        for input_name, expected_output in test_cases:
-            formatted = input_name.replace("_", " ").title()
-            assert formatted == expected_output
-
-
-def mock_open_for_metadata(metadata_dict):
-    """Helper function to mock file opening for metadata."""
-    from unittest.mock import mock_open
-
-    return mock_open(read_data=json.dumps(metadata_dict))
-
-
-class TestValveTimeEdgeCases:
-    """Test suite for edge cases and error conditions"""
-
-    def test_no_datasets_loaded(self):
-        """Test behavior when no datasets are loaded."""
-        plotter = DataPlotter()
-        plotter.datasets = []
-
-        # Should handle empty datasets gracefully
-        upstream_fig = plotter._generate_upstream_plot(show_valve_times=True)
-        downstream_fig = plotter._generate_downstream_plot(show_valve_times=True)
-
-        assert upstream_fig is not None
-        assert downstream_fig is not None
-        # Should have no data traces but still be valid figures
-        assert len(upstream_fig.data) == 0
-        assert len(downstream_fig.data) == 0
-=======
-# =============================================================================
-# Fixtures
-# =============================================================================
 
 
 @pytest.fixture
@@ -420,6 +332,11 @@
     plotter.datasets = {"test": mock_dataset}
     return plotter
 
+    def test_no_datasets_loaded(self):
+        """Test behavior when no datasets are loaded."""
+        plotter = DataPlotter()
+        plotter.datasets = []
+
 
 # =============================================================================
 # Tests for Valve Time Visualization Constants
@@ -876,5 +793,4 @@
         show_error_bars=False, show_valve_times=True
     )
     assert fig is not None
-    assert len(fig.data) >= 1
->>>>>>> e46accda
+    assert len(fig.data) >= 1