import io
import json
import math
import os
import threading
import webbrowser
import zipfile
from datetime import datetime

import dash
import dash_bootstrap_components as dbc
import numpy as np
import numpy.typing as npt
import plotly.graph_objects as go
from dash import ALL, dcc, html
from dash.dependencies import Input, Output, State
from dash.exceptions import PreventUpdate
from plotly_resampler import FigureResampler

<<<<<<< HEAD
from .analysis import evaluate_permeability_values, fit_permeability_data
from .helpers import calculate_error, import_htm_data, voltage_to_pressure
=======
from .helpers import calculate_error, voltage_to_pressure, voltage_to_temperature
>>>>>>> d243e479


class DataPlotter:
    """Plotter UI for pressure gauge datasets using Dash.

    Provides a Dash app that displays upstream and downstream pressure
    plots for multiple datasets. Datasets are stored in `self.datasets`.

    Args:
        dataset_paths: List of folder paths containing datasets to load on
        dataset_names: List of names corresponding to each dataset path
        port: Port number for Dash app (default: 8050)

    Attributes:
        dataset_paths: List of folder paths containing datasets to load on
        dataset_names: List of names corresponding to each dataset path
        port: Port number for Dash app (default: 8050)
        app: Dash app instance
        datasets: Dictionary of loaded datasets for plotting
        figure_resamplers: Dictionary of FigureResampler instances for each plot
    """

    # Helper constants for repeated callback state patterns
    PLOT_CONTROL_STATES = [
        State("show-error-bars-upstream", "value"),
        State("show-error-bars-downstream", "value"),
        State("show-valve-times-upstream", "value"),
        State("show-valve-times-downstream", "value"),
    ]

    # Type hints / attributes
    dataset_paths: list[str]
    dataset_names: list[str]
    port: int

    app: dash.Dash
    datasets = dict
    upstream_datasets: list[dict]
    downstream_datasets: list[dict]

    def __init__(self, dataset_paths=None, dataset_names=None, port=8050):
        self.dataset_paths = dataset_paths or []
        self.dataset_names = dataset_names or []
        self.port = port

        # Initialize Dash app
        self.app = dash.Dash(
            __name__,
            external_stylesheets=[
                dbc.themes.BOOTSTRAP,
                "https://cdnjs.cloudflare.com/ajax/libs/font-awesome/6.0.0/css/all.min.css",
            ],
        )
        # set the browser tab title
        self.app.title = "SHIELD Data Visualisation"

        # Store datasets
        self.datasets = {}

        # Store FigureResampler instances for callback registration
        self.figure_resamplers = {}

    @property
    def dataset_paths(self) -> list[str]:
        return self._dataset_paths

    @dataset_paths.setter
    def dataset_paths(self, value: list[str]):
        # if value not a list of strings raise ValueError
        if not isinstance(value, list) or not all(
            isinstance(item, str) for item in value
        ):
            raise ValueError("dataset_paths must be a list of strings")

        # Check if all dataset paths exist
        for dataset_path in value:
            if not os.path.exists(dataset_path):
                raise ValueError(f"Dataset path does not exist: {dataset_path}")

        # check all dataset paths are unique
        if len(value) != len(set(value)):
            raise ValueError("dataset_paths must contain unique paths")

        # check csv files exist in each dataset path
        for dataset_path in value:
            csv_files = [
                f for f in os.listdir(dataset_path) if f.lower().endswith(".csv")
            ]
            if not csv_files:
                raise FileNotFoundError(
                    f"No data CSV files found in dataset path: {dataset_path}"
                )

        # check that run_metadata.json exists in each dataset path
        for dataset_path in value:
            metadata_file = os.path.join(dataset_path, "run_metadata.json")
            if not os.path.exists(metadata_file):
                raise FileNotFoundError(
                    f"No run_metadata.json file found in dataset path: {dataset_path}"
                )

        self._dataset_paths = value

    @property
    def dataset_names(self) -> list[str]:
        return self._dataset_names

    @dataset_names.setter
    def dataset_names(self, value: list[str]):
        # if value not a list of strings raise ValueError
        if not isinstance(value, list) or not all(
            isinstance(item, str) for item in value
        ):
            raise ValueError("dataset_names must be a list of strings")

        # Check if dataset_names length matches dataset_paths length
        if len(value) != len(self.dataset_paths):
            raise ValueError(
                f"dataset_names length ({len(value)}) must match dataset_paths "
                f"length ({len(self.dataset_paths)})"
            )

        # Check if all dataset names are unique
        if len(value) != len(set(value)):
            raise ValueError("dataset_names must contain unique names")

        self._dataset_names = value

    def load_data(self, dataset_path: str, dataset_name: str):
        """
        Load and process data from all specified data path.
        """

        # Read metadata file
        metadata_path = os.path.join(dataset_path, "run_metadata.json")
        with open(metadata_path) as f:
            metadata = json.load(f)

        # Process CSV data based on version
        if metadata.get("version") < "1.2":
            time_data, upstream_data, downstream_data = self.process_csv_data(
                metadata, dataset_path
            )
            self.create_dataset(
                dataset_path, dataset_name, time_data, upstream_data, downstream_data
            )
        else:
            (
                time_data,
                upstream_data,
                downstream_data,
                local_temperature_data,
                thermocouple_data,
                thermocouple_name,
            ) = self.process_csv_data(metadata, dataset_path)
            self.create_dataset_v1_2(
                dataset_path,
                dataset_name,
                time_data,
                upstream_data,
                downstream_data,
                local_temperature_data,
                thermocouple_data,
                thermocouple_name,
            )

    def process_csv_data(
        self, metadata: dict, data_folder: str
    ) -> tuple[npt.NDArray, dict, dict]:
        """
        Process CSV data based on metadata version.

        Args:
            metadata: Parsed JSON metadata dictionary
            data_folder: Path to folder containing CSV data files
            gauge_instances: List of gauge instances to populate with data
        """

        version = metadata.get("version")

        if version == "0.0":
            time_data, upstream_data, downstream_data = self.process_csv_v0_0(
                metadata, data_folder
            )
            return time_data, upstream_data, downstream_data

        elif version in ["1.0", "1.1"]:
            time_data, upstream_data, downstream_data = self.process_csv_v1_0(
                metadata, data_folder
            )
            return time_data, upstream_data, downstream_data
        elif version in ["1.2"]:
            (
                time_data,
                upstream_data,
                downstream_data,
                local_temperature_data,
                thermocouple_data,
                thermocouple_name,
            ) = self.process_csv_v1_2(metadata, data_folder)
            return (
                time_data,
                upstream_data,
                downstream_data,
                local_temperature_data,
                thermocouple_data,
                thermocouple_name,
            )
        else:
            raise NotImplementedError(
                f"Unsupported metadata version: {version}. "
                f"Only versions '0.0' and '1.0' are supported."
            )

    def process_csv_v0_0(
        self, metadata: dict, data_folder: str
    ) -> tuple[npt.NDArray, dict, dict]:
        """
        Process CSV data for metadata version 0.0 (multiple CSV files).

        Args:
            metadata: Parsed JSON metadata dictionary
            data_folder: Path to folder containing CSV data files
        """
        # just use first gauge for time data
        csv_path = os.path.join(data_folder, metadata["gauges"][0]["filename"])
        data = np.genfromtxt(csv_path, delimiter=",", names=True)
        time_data = data["RelativeTime"]

        # Load upstream and downstream data for each gauge
        for gauge in metadata["gauges"]:
            if gauge["type"] == "Baratron626D_Gauge":
                if gauge["gauge_location"] == "upstream":
                    csv_path = os.path.join(data_folder, gauge["filename"])
                    data = np.genfromtxt(csv_path, delimiter=",", names=True)
                    upstream_pressure_data = data["Pressure_Torr"]
                if gauge["gauge_location"] == "downstream":
                    csv_path = os.path.join(data_folder, gauge["filename"])
                    data = np.genfromtxt(csv_path, delimiter=",", names=True)
                    downstream_pressure_data = data["Pressure_Torr"]

        upstream_error = calculate_error(upstream_pressure_data)
        downstream_error = calculate_error(downstream_pressure_data)

        upstream_data = {
            "pressure_data": upstream_pressure_data,
            "error_data": upstream_error,
        }
        downstream_data = {
            "pressure_data": downstream_pressure_data,
            "error_data": downstream_error,
        }

        return time_data, upstream_data, downstream_data

    def process_csv_v1_0(
        self, metadata: dict, data_folder: str
    ) -> tuple[npt.NDArray, dict, dict]:
        """
        Process CSV data for metadata version 1.0 (single CSV file).

        Args:
            metadata: Parsed JSON metadata dictionary
            data_folder: Path to folder containing CSV data file
        """

        # Expect a single CSV file specified in metadata->run_info->data_filename
        data_filename = metadata.get("run_info", {}).get("data_filename")
        if not data_filename:
            raise ValueError("Missing data_filename in run_info for v1.0 metadata")

        csv_path = os.path.join(data_folder, data_filename)
        if not os.path.exists(csv_path):
            raise FileNotFoundError(f"CSV file not found: {csv_path}")

        # Read structured CSV; allow text fields for timestamps
        data = np.genfromtxt(
            csv_path, delimiter=",", names=True, dtype=None, encoding="utf-8"
        )

        # Convert RealTimestamp strings to relative time floats
        if "RealTimestamp" not in data.dtype.names:
            raise ValueError("RealTimestamp column not found in v1.0 CSV")

        dt_objects = [
            datetime.strptime(t, "%Y-%m-%d %H:%M:%S.%f") for t in data["RealTimestamp"]
        ]
        time_data = np.array(
            [(dt - dt_objects[0]).total_seconds() for dt in dt_objects]
        )

        upstream_pressure_data = None
        downstream_pressure_data = None

        # Iterate gauges and extract Baratron voltage columns where present
        for gauge in metadata.get("gauges", []):
            gname = gauge.get("name")
            gtype = gauge.get("type")
            loc = gauge.get("gauge_location")

            # We only handle Baratron gauges (voltage -> pressure) here
            if gtype == "Baratron626D_Gauge":
                col_name = f"{gname}_Voltage_V"

                volt_vals = np.array(data[col_name], dtype=float)

                #  Convert voltage to pressure using helper
                pressure_vals = voltage_to_pressure(
                    volt_vals, full_scale_torr=float(gauge["full_scale_torr"])
                )

                if loc == "upstream":
                    upstream_pressure_data = pressure_vals
                else:
                    downstream_pressure_data = pressure_vals

        upstream_error = calculate_error(upstream_pressure_data)
        downstream_error = calculate_error(downstream_pressure_data)

        upstream_data = {
            "pressure_data": upstream_pressure_data,
            "error_data": upstream_error,
        }
        downstream_data = {
            "pressure_data": downstream_pressure_data,
            "error_data": downstream_error,
        }

        return time_data, upstream_data, downstream_data

    def process_csv_v1_2(
        self, metadata: dict, data_folder: str
    ) -> tuple[npt.NDArray, dict, dict]:
        """
        Process CSV data for metadata version 1.2 (single CSV file).

        Args:
            metadata: Parsed JSON metadata dictionary
            data_folder: Path to folder containing CSV data files
        """

        data_filename = metadata.get("run_info", {}).get("data_filename")
        if not data_filename:
            raise ValueError("Missing data_filename in run_info for v1.2 metadata")

        csv_path = os.path.join(data_folder, data_filename)
        if not os.path.exists(csv_path):
            raise FileNotFoundError(f"CSV file not found: {csv_path}")

        # Read structured CSV; allow text fields for timestamps
        data = np.genfromtxt(
            csv_path, delimiter=",", names=True, dtype=None, encoding="utf-8"
        )

        # Convert RealTimestamp strings to relative time floats
        if "RealTimestamp" not in data.dtype.names:
            raise ValueError("RealTimestamp column not found in v1.0 CSV")

        dt_objects = [
            datetime.strptime(t, "%Y-%m-%d %H:%M:%S.%f") for t in data["RealTimestamp"]
        ]
        time_data = np.array(
            [(dt - dt_objects[0]).total_seconds() for dt in dt_objects]
        )

        upstream_pressure_data = None
        downstream_pressure_data = None

        # Iterate gauges and extract Baratron voltage columns where present
        for gauge in metadata.get("gauges", []):
            gname = gauge.get("name")
            gtype = gauge.get("type")
            loc = gauge.get("gauge_location")

            # We only handle Baratron gauges (voltage -> pressure) here
            if gtype == "Baratron626D_Gauge":
                col_name = f"{gname}_Voltage_V"

                volt_vals = np.array(data[col_name], dtype=float)

                #  Convert voltage to pressure using helper
                pressure_vals = voltage_to_pressure(
                    volt_vals, full_scale_torr=float(gauge["full_scale_torr"])
                )

                if loc == "upstream":
                    upstream_pressure_data = pressure_vals
                else:
                    downstream_pressure_data = pressure_vals

        upstream_error = calculate_error(upstream_pressure_data)
        downstream_error = calculate_error(downstream_pressure_data)

        upstream_data = {
            "pressure_data": upstream_pressure_data,
            "error_data": upstream_error,
        }
        downstream_data = {
            "pressure_data": downstream_pressure_data,
            "error_data": downstream_error,
        }

        if len(metadata.get("thermocouples", [])) == 0:
            local_temperature_data = None
            thermocouple_data = None
            thermocouple_name = None
        else:
            local_temperature_data = np.array(data["Local_temperature_C"], dtype=float)

            if len(metadata.get("thermocouples", [])) < 1:
                raise ValueError("Can only process data from 1 thermocouple in v1.2")

            tname = metadata["thermocouples"][0]["name"]
            thermocouple_name = tname
            col_name = f"{tname}_Voltage_mV"
            volt_vals = np.array(data[col_name], dtype=float)
            thermocouple_data = voltage_to_temperature(
                local_temperature_data=local_temperature_data, voltage=volt_vals
            )

        return (
            time_data,
            upstream_data,
            downstream_data,
            local_temperature_data,
            thermocouple_data,
            thermocouple_name,
        )

    def create_dataset(
        self,
        dataset_path: str,
        dataset_name: str,
        time_data: npt.NDArray,
        upstream_data: dict,
        downstream_data: dict,
    ):
        """
        Create dataset dictionaries from gauge instances for plotting.

        Args:
            upstream_gauges: List of gauge instances with upstream location
            downstream_gauges: List of gauge instances with downstream location
            data_folder: Path to folder containing the data
        """

        dataset_color = self.get_next_color(len(self.datasets))

        # Extract valve times from metadata
        valve_times = {}
        with open(os.path.join(dataset_path, "run_metadata.json")) as f:
            metadata = json.load(f)
        run_info = metadata.get("run_info", {})

        # get furnace set_point temperature
        furnace_set_point_C = run_info["furnace_setpoint"]
        furnace_set_point_K = furnace_set_point_C + 273.15

        # Get start time for relative calculation
        start_time_str = run_info.get("start_time")
        if start_time_str:
            start_time = datetime.strptime(start_time_str, "%Y-%m-%d %H:%M:%S")

            for key, value in run_info.items():
                if "_time" in key and key.startswith("v"):
                    valve_dt = datetime.strptime(value, "%Y-%m-%d %H:%M:%S.%f")
                    valve_times[key] = (valve_dt - start_time).total_seconds()

        dataset = {
            "name": dataset_name,
            "colour": dataset_color,
            "dataset_path": dataset_path,
            "live_data": False,
            "time_data": time_data,
            "upstream_data": upstream_data,
            "downstream_data": downstream_data,
            "valve_times": valve_times,
            "temperature": furnace_set_point_K,
        }

        # Add the folder dataset to our list
        i = len(self.datasets) + 1
        self.datasets[f"dataset_{i}"] = dataset

    def create_dataset_v1_2(
        self,
        dataset_path: str,
        dataset_name: str,
        time_data: npt.NDArray,
        upstream_data: dict,
        downstream_data: dict,
        local_temperature_data: npt.NDArray,
        thermocouple_data: npt.NDArray,
        thermocouple_name: str,
    ):
        """
        Create dataset dictionaries from gauge instances for plotting.

        Args:
            upstream_gauges: List of gauge instances with upstream location
            downstream_gauges: List of gauge instances with downstream location
            data_folder: Path to folder containing the data
        """

        dataset_color = self.get_next_color(len(self.datasets))

        # Extract valve times from metadata
        valve_times = {}
        try:
            with open(os.path.join(dataset_path, "run_metadata.json")) as f:
                metadata = json.load(f)
            run_info = metadata.get("run_info", {})

            # Get start time for relative calculation
            start_time_str = run_info.get("start_time")
            if start_time_str:
                try:
                    # Try with seconds first, then without
                    start_time = datetime.strptime(start_time_str, "%Y-%m-%d %H:%M:%S")
                except ValueError:
                    start_time = datetime.strptime(
                        start_time_str, "%Y-%m-%d %H:%M:%S.%f"
                    )

                for key, value in run_info.items():
                    if "_time" in key and key.startswith("v"):
                        try:
                            valve_dt = datetime.strptime(value, "%Y-%m-%d %H:%M:%S.%f")
                            valve_times[key] = (valve_dt - start_time).total_seconds()
                        except (ValueError, TypeError):
                            pass
        except Exception:
            pass

        dataset = {
            "name": dataset_name,
            "colour": dataset_color,
            "dataset_path": dataset_path,
            "live_data": False,
            "time_data": time_data,
            "upstream_data": upstream_data,
            "downstream_data": downstream_data,
            "valve_times": valve_times,
            "local_temperature_data": local_temperature_data,
            "thermocouple_data": thermocouple_data,
            "thermocouple_name": thermocouple_name,
        }

        # Add the folder dataset to our list
        i = len(self.datasets) + 1
        self.datasets[f"dataset_{i}"] = dataset

    def get_next_color(self, index: int) -> str:
        """
        Get a color for the dataset based on its index.

        Args:
            index: Index of the dataset

        Returns:
            str: Color hex code
        """
        colors = [
            "#000000",  # Black
            "#DF1AD2",  # Magenta
            "#779BE7",  # Light Blue
            "#49B6FF",  # Blue
            "#254E70",  # Dark Blue
            "#0CCA4A",  # Green
            "#929487",  # Gray
            "#A1B0AB",  # Light Gray
        ]
        return colors[index % len(colors)]

    def create_layout(self):
        return dbc.Container(
            [
                dbc.Row(
                    [
                        dbc.Col(
                            html.H1(
                                "SHIELD Data Visualisation",
                                className="text-center",
                                style={
                                    "fontSize": "3.5rem",
                                    "fontWeight": "standard",
                                    "marginTop": "2rem",
                                    "marginBottom": "2rem",
                                    "color": "#2c3e50",
                                },
                            ),
                            width=12,
                        ),
                    ],
                    className="mb-4",
                ),
                # Dataset Management Card at the top
                dbc.Row(
                    [
                        dbc.Col(
                            [
                                dbc.Card(
                                    [
                                        dbc.CardHeader(
                                            dbc.Row(
                                                [
                                                    dbc.Col(
                                                        "Dataset Management",
                                                        className="d-flex align-items-center",
                                                    ),
                                                    dbc.Col(
                                                        dbc.Button(
                                                            html.I(
                                                                className="fas fa-chevron-up"
                                                            ),
                                                            id="collapse-dataset-button",
                                                            color="light",
                                                            size="sm",
                                                            className="ms-auto",
                                                            style={
                                                                "border": "1px solid #dee2e6",
                                                                "background-color": "#f8f9fa",
                                                                "box-shadow": "0 1px 3px rgba(0,0,0,0.1)",
                                                                "width": "30px",
                                                                "height": "30px",
                                                                "padding": "0",
                                                                "display": "flex",
                                                                "align-items": "center",
                                                                "justify-content": "center",
                                                            },
                                                        ),
                                                        width="auto",
                                                        className="d-flex justify-content-end",
                                                    ),
                                                ],
                                                className="g-0 align-items-center",
                                            )
                                        ),
                                        dbc.Collapse(
                                            dbc.CardBody(
                                                [
                                                    # Dataset table
                                                    html.Div(
                                                        id="dataset-table-container",
                                                        children=self.create_dataset_table(),
                                                    ),
                                                    # Collapsible Add Dataset Section
                                                    html.Div(
                                                        [
                                                            # Separator with centered plus button
                                                            html.Div(
                                                                [
                                                                    html.Hr(
                                                                        style={
                                                                            "flex": "1",
                                                                            "margin": "0",
                                                                            "border-top": (
                                                                                "1px solid "
                                                                                "#dee2e6"
                                                                            ),
                                                                        }
                                                                    ),
                                                                    dbc.Button(
                                                                        html.I(
                                                                            id="add-dataset-icon",
                                                                            className=(
                                                                                "fas fa-plus"
                                                                            ),
                                                                        ),
                                                                        id="toggle-add-dataset",
                                                                        color="light",
                                                                        size="sm",
                                                                        style={
                                                                            "margin": (
                                                                                "0 10px"
                                                                            ),
                                                                            "border-radius": (
                                                                                "50%"
                                                                            ),
                                                                            "width": "32px",
                                                                            "height": "32px",
                                                                            "padding": "0",
                                                                            "border": (
                                                                                "1px solid "
                                                                                "#dee2e6"
                                                                            ),
                                                                        },
                                                                        title=(
                                                                            "Add new dataset"
                                                                        ),
                                                                    ),
                                                                    html.Hr(
                                                                        style={
                                                                            "flex": "1",
                                                                            "margin": "0",
                                                                            "border-top": (
                                                                                "1px solid "
                                                                                "#dee2e6"
                                                                            ),
                                                                        }
                                                                    ),
                                                                ],
                                                                style={
                                                                    "display": "flex",
                                                                    "align-items": (
                                                                        "center"
                                                                    ),
                                                                    "margin": (
                                                                        "20px 0 15px 0"
                                                                    ),
                                                                },
                                                            ),
                                                            # Collapsible add dataset form
                                                            dbc.Collapse(
                                                                [
                                                                    dbc.Row(
                                                                        [
                                                                            dbc.Col(
                                                                                [
                                                                                    dbc.Input(
                                                                                        id="new-dataset-path",
                                                                                        type="text",
                                                                                        placeholder=(
                                                                                            "Enter dataset "
                                                                                            "folder path..."
                                                                                        ),
                                                                                        style={
                                                                                            "margin-bottom": (
                                                                                                "10px"
                                                                                            )
                                                                                        },
                                                                                    ),
                                                                                ],
                                                                                width=9,
                                                                            ),
                                                                            dbc.Col(
                                                                                [
                                                                                    dbc.Button(
                                                                                        [
                                                                                            html.I(
                                                                                                className=(
                                                                                                    "fas fa-plus me-2"
                                                                                                )
                                                                                            ),
                                                                                            (
                                                                                                "Add Dataset"
                                                                                            ),
                                                                                        ],
                                                                                        id="add-dataset-button",
                                                                                        color="primary",
                                                                                        style={
                                                                                            "width": (
                                                                                                "100%"
                                                                                            )
                                                                                        },
                                                                                    ),
                                                                                ],
                                                                                width=3,
                                                                            ),
                                                                        ],
                                                                        className="g-2",
                                                                    ),
                                                                    # Status message for add dataset
                                                                    html.Div(
                                                                        id="add-dataset-status",
                                                                        style={
                                                                            "margin-top": (
                                                                                "10px"
                                                                            )
                                                                        },
                                                                    ),
                                                                ],
                                                                id="collapse-add-dataset",
                                                                is_open=False,
                                                            ),
                                                        ]
                                                    ),
                                                ]
                                            ),
                                            id="collapse-dataset",
                                            is_open=True,
                                        ),
                                    ]
                                ),
                            ],
                            width=12,
                        ),
                    ],
                    className="mb-3",
                ),
                # Hidden store to trigger plot updates
                dcc.Store(id="datasets-store"),
                # Hidden stores for plot settings
                dcc.Store(id="upstream-settings-store", data={}),
                dcc.Store(id="downstream-settings-store", data={}),
                # Status message for upload feedback (floating)
                html.Div(
                    id="upload-status",
                    style={
                        "position": "fixed",
                        "top": "20px",
                        "right": "20px",
                        "zIndex": "9999",
                        "maxWidth": "400px",
                        "minWidth": "300px",
                    },
                ),
                # Dual plots for upstream and downstream pressure
                dbc.Row(
                    [
                        dbc.Col(
                            [
                                dbc.Card(
                                    [
                                        dbc.CardHeader("Upstream Pressure"),
                                        dbc.CardBody(
                                            [
                                                dcc.Graph(
                                                    id="upstream-plot",
                                                    figure=self._generate_upstream_plot(),
                                                )
                                            ]
                                        ),
                                    ]
                                ),
                            ],
                            width=6,
                        ),
                        dbc.Col(
                            [
                                dbc.Card(
                                    [
                                        dbc.CardHeader("Downstream Pressure"),
                                        dbc.CardBody(
                                            [
                                                dcc.Graph(
                                                    id="downstream-plot",
                                                    figure=self._generate_downstream_plot(),
                                                )
                                            ]
                                        ),
                                    ]
                                ),
                            ],
                            width=6,
                        ),
                    ]
                ),
                # Plot controls section - Dual controls for upstream and downstream
                dbc.Row(
                    [
                        # Upstream Plot Controls
                        dbc.Col(
                            [
                                dbc.Card(
                                    [
                                        dbc.CardHeader(
                                            dbc.Row(
                                                [
                                                    dbc.Col(
                                                        "Upstream Plot Controls",
                                                        className="d-flex align-items-center",
                                                    ),
                                                    dbc.Col(
                                                        dbc.Button(
                                                            html.I(
                                                                className="fas fa-chevron-up"
                                                            ),
                                                            id="collapse-upstream-controls-button",
                                                            color="light",
                                                            size="sm",
                                                            className="ms-auto",
                                                            style={
                                                                "border": "1px solid #dee2e6",
                                                                "background-color": "#f8f9fa",
                                                                "box-shadow": "0 1px 3px rgba(0,0,0,0.1)",
                                                                "width": "30px",
                                                                "height": "30px",
                                                                "padding": "0",
                                                                "display": "flex",
                                                                "align-items": "center",
                                                                "justify-content": "center",
                                                            },
                                                        ),
                                                        width="auto",
                                                        className="d-flex justify-content-end",
                                                    ),
                                                ],
                                                className="g-0 align-items-center",
                                            )
                                        ),
                                        dbc.Collapse(
                                            dbc.CardBody(
                                                [
                                                    dbc.Row(
                                                        [
                                                            # X-axis controls
                                                            dbc.Col(
                                                                [
                                                                    html.H6(
                                                                        "X-Axis",
                                                                        className="mb-2",
                                                                    ),
                                                                    dbc.Row(
                                                                        [
                                                                            dbc.Col(
                                                                                [
                                                                                    dbc.Label(
                                                                                        "Scale:"
                                                                                    ),
                                                                                    dbc.RadioItems(
                                                                                        id="upstream-x-scale",
                                                                                        options=[
                                                                                            {
                                                                                                "label": "Linear",
                                                                                                "value": "linear",
                                                                                            },
                                                                                            {
                                                                                                "label": "Log",
                                                                                                "value": "log",
                                                                                            },
                                                                                        ],
                                                                                        value="linear",
                                                                                        inline=True,
                                                                                    ),
                                                                                ],
                                                                                width=12,
                                                                            ),
                                                                        ],
                                                                        className="mb-2",
                                                                    ),
                                                                    dbc.Row(
                                                                        [
                                                                            dbc.Col(
                                                                                [
                                                                                    dbc.Label(
                                                                                        "Min:"
                                                                                    ),
                                                                                    dbc.Input(
                                                                                        id="upstream-x-min",
                                                                                        type="number",
                                                                                        placeholder="Auto",
                                                                                        value=0,
                                                                                        size="sm",
                                                                                    ),
                                                                                ],
                                                                                width=6,
                                                                            ),
                                                                            dbc.Col(
                                                                                [
                                                                                    dbc.Label(
                                                                                        "Max:"
                                                                                    ),
                                                                                    dbc.Input(
                                                                                        id="upstream-x-max",
                                                                                        type="number",
                                                                                        placeholder="Auto",
                                                                                        size="sm",
                                                                                    ),
                                                                                ],
                                                                                width=6,
                                                                            ),
                                                                        ]
                                                                    ),
                                                                ],
                                                                width=6,
                                                            ),
                                                            # Y-axis controls
                                                            dbc.Col(
                                                                [
                                                                    html.H6(
                                                                        "Y-Axis",
                                                                        className="mb-2",
                                                                    ),
                                                                    dbc.Row(
                                                                        [
                                                                            dbc.Col(
                                                                                [
                                                                                    dbc.Label(
                                                                                        "Scale:"
                                                                                    ),
                                                                                    dbc.RadioItems(
                                                                                        id="upstream-y-scale",
                                                                                        options=[
                                                                                            {
                                                                                                "label": "Linear",
                                                                                                "value": "linear",
                                                                                            },
                                                                                            {
                                                                                                "label": "Log",
                                                                                                "value": "log",
                                                                                            },
                                                                                        ],
                                                                                        value="linear",
                                                                                        inline=True,
                                                                                    ),
                                                                                ],
                                                                                width=12,
                                                                            ),
                                                                        ],
                                                                        className="mb-2",
                                                                    ),
                                                                    dbc.Row(
                                                                        [
                                                                            dbc.Col(
                                                                                [
                                                                                    dbc.Label(
                                                                                        "Min:"
                                                                                    ),
                                                                                    dbc.Input(
                                                                                        id="upstream-y-min",
                                                                                        type="number",
                                                                                        placeholder="Auto",
                                                                                        value=0,
                                                                                        size="sm",
                                                                                    ),
                                                                                ],
                                                                                width=6,
                                                                            ),
                                                                            dbc.Col(
                                                                                [
                                                                                    dbc.Label(
                                                                                        "Max:"
                                                                                    ),
                                                                                    dbc.Input(
                                                                                        id="upstream-y-max",
                                                                                        type="number",
                                                                                        placeholder="Auto",
                                                                                        size="sm",
                                                                                    ),
                                                                                ],
                                                                                width=6,
                                                                            ),
                                                                        ]
                                                                    ),
                                                                ],
                                                                width=6,
                                                            ),
                                                        ]
                                                    ),
                                                    # Options Row for Upstream
                                                    dbc.Row(
                                                        [
                                                            dbc.Col(
                                                                [
                                                                    html.H6(
                                                                        "Options",
                                                                        className="mb-2 mt-3",
                                                                    ),
                                                                    # removed: show gauge names option
                                                                    dbc.Checkbox(
                                                                        id="show-error-bars-upstream",
                                                                        label="Show error bars",
                                                                        value=True,
                                                                        className="mb-2",
                                                                    ),
                                                                    dbc.Checkbox(
                                                                        id="show-valve-times-upstream",
                                                                        label="Show valve operation times",
                                                                        value=False,
                                                                        className="mb-2",
                                                                    ),
                                                                    html.Hr(
                                                                        className="my-2"
                                                                    ),
                                                                    dbc.Button(
                                                                        [
                                                                            html.I(
                                                                                className="fas fa-download me-2"
                                                                            ),
                                                                            "Export Upstream Plot",
                                                                        ],
                                                                        id="export-upstream-plot",
                                                                        color="outline-secondary",
                                                                        size="sm",
                                                                        className="w-100",
                                                                    ),
                                                                ],
                                                                width=12,
                                                            ),
                                                        ]
                                                    ),
                                                ]
                                            ),
                                            id="collapse-upstream-controls",
                                            is_open=False,
                                        ),
                                    ]
                                ),
                            ],
                            width=6,
                        ),
                        # Downstream Plot Controls
                        dbc.Col(
                            [
                                dbc.Card(
                                    [
                                        dbc.CardHeader(
                                            dbc.Row(
                                                [
                                                    dbc.Col(
                                                        "Downstream Plot Controls",
                                                        className="d-flex align-items-center",
                                                    ),
                                                    dbc.Col(
                                                        dbc.Button(
                                                            html.I(
                                                                className="fas fa-chevron-up"
                                                            ),
                                                            id="collapse-downstream-controls-button",
                                                            color="light",
                                                            size="sm",
                                                            className="ms-auto",
                                                            style={
                                                                "border": "1px solid #dee2e6",
                                                                "background-color": "#f8f9fa",
                                                                "box-shadow": "0 1px 3px rgba(0,0,0,0.1)",
                                                                "width": "30px",
                                                                "height": "30px",
                                                                "padding": "0",
                                                                "display": "flex",
                                                                "align-items": "center",
                                                                "justify-content": "center",
                                                            },
                                                        ),
                                                        width="auto",
                                                        className="d-flex justify-content-end",
                                                    ),
                                                ],
                                                className="g-0 align-items-center",
                                            )
                                        ),
                                        dbc.Collapse(
                                            dbc.CardBody(
                                                [
                                                    dbc.Row(
                                                        [
                                                            # X-axis controls
                                                            dbc.Col(
                                                                [
                                                                    html.H6(
                                                                        "X-Axis",
                                                                        className="mb-2",
                                                                    ),
                                                                    dbc.Row(
                                                                        [
                                                                            dbc.Col(
                                                                                [
                                                                                    dbc.Label(
                                                                                        "Scale:"
                                                                                    ),
                                                                                    dbc.RadioItems(
                                                                                        id="downstream-x-scale",
                                                                                        options=[
                                                                                            {
                                                                                                "label": "Linear",
                                                                                                "value": "linear",
                                                                                            },
                                                                                            {
                                                                                                "label": "Log",
                                                                                                "value": "log",
                                                                                            },
                                                                                        ],
                                                                                        value="linear",
                                                                                        inline=True,
                                                                                    ),
                                                                                ],
                                                                                width=12,
                                                                            ),
                                                                        ],
                                                                        className="mb-2",
                                                                    ),
                                                                    dbc.Row(
                                                                        [
                                                                            dbc.Col(
                                                                                [
                                                                                    dbc.Label(
                                                                                        "Min:"
                                                                                    ),
                                                                                    dbc.Input(
                                                                                        id="downstream-x-min",
                                                                                        type="number",
                                                                                        placeholder="Auto",
                                                                                        value=0,
                                                                                        size="sm",
                                                                                    ),
                                                                                ],
                                                                                width=6,
                                                                            ),
                                                                            dbc.Col(
                                                                                [
                                                                                    dbc.Label(
                                                                                        "Max:"
                                                                                    ),
                                                                                    dbc.Input(
                                                                                        id="downstream-x-max",
                                                                                        type="number",
                                                                                        placeholder="Auto",
                                                                                        size="sm",
                                                                                    ),
                                                                                ],
                                                                                width=6,
                                                                            ),
                                                                        ]
                                                                    ),
                                                                ],
                                                                width=6,
                                                            ),
                                                            # Y-axis controls
                                                            dbc.Col(
                                                                [
                                                                    html.H6(
                                                                        "Y-Axis",
                                                                        className="mb-2",
                                                                    ),
                                                                    dbc.Row(
                                                                        [
                                                                            dbc.Col(
                                                                                [
                                                                                    dbc.Label(
                                                                                        "Scale:"
                                                                                    ),
                                                                                    dbc.RadioItems(
                                                                                        id="downstream-y-scale",
                                                                                        options=[
                                                                                            {
                                                                                                "label": "Linear",
                                                                                                "value": "linear",
                                                                                            },
                                                                                            {
                                                                                                "label": "Log",
                                                                                                "value": "log",
                                                                                            },
                                                                                        ],
                                                                                        value="linear",
                                                                                        inline=True,
                                                                                    ),
                                                                                ],
                                                                                width=12,
                                                                            ),
                                                                        ],
                                                                        className="mb-2",
                                                                    ),
                                                                    dbc.Row(
                                                                        [
                                                                            dbc.Col(
                                                                                [
                                                                                    dbc.Label(
                                                                                        "Min:"
                                                                                    ),
                                                                                    dbc.Input(
                                                                                        id="downstream-y-min",
                                                                                        type="number",
                                                                                        placeholder="Auto",
                                                                                        value=0,
                                                                                        size="sm",
                                                                                    ),
                                                                                ],
                                                                                width=6,
                                                                            ),
                                                                            dbc.Col(
                                                                                [
                                                                                    dbc.Label(
                                                                                        "Max:"
                                                                                    ),
                                                                                    dbc.Input(
                                                                                        id="downstream-y-max",
                                                                                        type="number",
                                                                                        placeholder="Auto",
                                                                                        size="sm",
                                                                                    ),
                                                                                ],
                                                                                width=6,
                                                                            ),
                                                                        ]
                                                                    ),
                                                                ],
                                                                width=6,
                                                            ),
                                                        ]
                                                    ),
                                                    # Options Row for Downstream
                                                    dbc.Row(
                                                        [
                                                            dbc.Col(
                                                                [
                                                                    html.H6(
                                                                        "Options",
                                                                        className="mb-2 mt-3",
                                                                    ),
                                                                    # removed: show gauge names option
                                                                    dbc.Checkbox(
                                                                        id="show-error-bars-downstream",
                                                                        label="Show error bars",
                                                                        value=True,
                                                                        className="mb-2",
                                                                    ),
                                                                    dbc.Checkbox(
                                                                        id="show-valve-times-downstream",
                                                                        label="Show valve operation times",
                                                                        value=False,
                                                                        className="mb-2",
                                                                    ),
                                                                    html.Hr(
                                                                        className="my-2"
                                                                    ),
                                                                    dbc.Button(
                                                                        [
                                                                            html.I(
                                                                                className="fas fa-download me-2"
                                                                            ),
                                                                            "Export Downstream Plot",
                                                                        ],
                                                                        id="export-downstream-plot",
                                                                        color="outline-secondary",
                                                                        size="sm",
                                                                        className="w-100",
                                                                    ),
                                                                ],
                                                                width=12,
                                                            ),
                                                        ]
                                                    ),
                                                ]
                                            ),
                                            id="collapse-downstream-controls",
                                            is_open=False,
                                        ),
                                    ]
                                ),
                            ],
                            width=6,
                        ),
                    ],
                    className="mt-3",
                ),
<<<<<<< HEAD
                # Permeability plot
=======
                # Temperature plot section
>>>>>>> d243e479
                dbc.Row(
                    [
                        dbc.Col(
                            [
                                dbc.Card(
                                    [
<<<<<<< HEAD
                                        dbc.CardHeader("Measured Permeability"),
                                        dbc.CardBody(
                                            [
                                                dcc.Graph(
                                                    id="permeability-plot",
                                                    figure=self._generate_permeability_plot(),
                                                )
                                            ]
                                        ),
                                    ]
                                ),
                            ],
                            width=6,
=======
                                        dbc.CardHeader("Temperature Data"),
                                        dbc.CardBody(
                                            [
                                                dcc.Graph(
                                                    id="temperature-plot",
                                                    figure=self._generate_temperature_plot(),
                                                )
                                            ]
                                        ),
                                    ]
                                ),
                            ],
                            width=12,
>>>>>>> d243e479
                        ),
                    ],
                    className="mt-3",
                ),
                # Add whitespace at the bottom of the page
                dbc.Row(
                    [
                        dbc.Col(
                            html.Div(style={"height": "100px"}),
                            width=12,
                        ),
                    ],
                ),
                # Download component for dataset downloads
                dcc.Download(id="download-dataset-output"),
                # Download components for plot exports
                dcc.Download(id="download-upstream-plot"),
                dcc.Download(id="download-downstream-plot"),
                # Interval component for live data updates
                dcc.Interval(
                    id="live-data-interval",
                    interval=1000,  # Update every 1 second
                    n_intervals=0,
                    disabled=True,  # Start disabled, enable when needed
                ),
            ],
            fluid=True,
        )

    def create_dataset_table(self):
        """Create a table showing folder-level datasets with editable name and color"""
        # Create table rows
        rows = []

        # Header row
        header_row = html.Tr(
            [
                html.Th(
                    "Dataset Name",
                    style={
                        "text-align": "left",
                        "width": "43.75%",
                        "padding": "2px",
                        "font-weight": "normal",
                    },
                ),
                html.Th(
                    "Dataset Path",
                    style={
                        "text-align": "left",
                        "width": "43.75%",
                        "padding": "2px",
                        "font-weight": "normal",
                    },
                ),
                html.Th(
                    "Live",
                    style={
                        "text-align": "center",
                        "width": "2.5%",
                        "padding": "2px",
                        "font-weight": "normal",
                    },
                ),
                html.Th(
                    "Colour",
                    style={
                        "text-align": "center",
                        "width": "5%",
                        "padding": "2px",
                        "font-weight": "normal",
                    },
                ),
                html.Th(
                    "",
                    style={
                        "text-align": "center",
                        "width": "2.5%",
                        "padding": "2px",
                        "font-weight": "normal",
                    },
                ),
                html.Th(
                    "",
                    style={
                        "text-align": "center",
                        "width": "2.5%",
                        "padding": "2px",
                        "font-weight": "normal",
                    },
                ),
            ]
        )
        rows.append(header_row)

        # Add dataset rows
        for i, dataset in enumerate(self.datasets.keys()):
            row = html.Tr(
                [
                    html.Td(
                        [
                            dcc.Input(
                                id={"type": "dataset-name", "index": i},
                                value=self.datasets[f"{dataset}"]["name"],
                                style={
                                    "width": "95%",
                                    "border": "1px solid #ccc",
                                    "padding": "4px",
                                    "border-radius": "4px",
                                    "transition": "all 0.2s ease",
                                },
                                className="dataset-name-input",
                            )
                        ],
                        style={"padding": "2px", "border": "none"},
                    ),
                    html.Td(
                        [
                            html.Div(
                                [
                                    html.Span(
                                        self.datasets[f"{dataset}"]["dataset_path"],
                                        style={
                                            "font-family": "monospace",
                                            "font-size": "0.9em",
                                            "color": "#666",
                                            "word-break": "break-all",
                                        },
                                        title=self.datasets[f"{dataset}"][
                                            "dataset_path"
                                        ],  # Full path on hover
                                    )
                                ],
                                style={
                                    "width": "100%",
                                    "padding": "4px",
                                    "min-height": "1.5em",  # Match input field height
                                    "display": "flex",
                                    "align-items": "center",
                                },
                            )
                        ],
                        style={"padding": "4px", "border": "none"},
                    ),
                    html.Td(
                        [
                            html.Div(
                                [
                                    dbc.Checkbox(
                                        id={"type": "dataset-live-data", "index": i},
                                        value=self.datasets[f"{dataset}"].get(
                                            "live_data", False
                                        ),
                                        style={
                                            "transform": "scale(1.2)",
                                            "display": "inline-block",
                                        },
                                    ),
                                ],
                                style={
                                    "margin-left": "15px",
                                },
                            )
                        ],
                        style={
                            "padding": "4px",
                            "text-align": "center",
                            "border": "none",
                        },
                    ),
                    html.Td(
                        [
                            dcc.Input(
                                id={"type": "dataset-color", "index": i},
                                type="color",
                                value=self.datasets[f"{dataset}"]["colour"],
                                style={
                                    "width": "32px",
                                    "height": "32px",
                                    "border": "2px solid transparent",
                                    "border-radius": "4px",
                                    "cursor": "pointer",
                                    "transition": "all 0.2s ease",
                                    "padding": "0",
                                    "outline": "none",
                                },
                                className="color-picker-input",
                            ),
                        ],
                        style={
                            "text-align": "center",
                            "padding": "4px",
                            "border": "none",
                        },
                    ),
                    html.Td(
                        [
                            html.Div(
                                [
                                    html.Button(
                                        html.Img(
                                            src="/assets/download.svg",
                                            style={
                                                "width": "16px",
                                                "height": "16px",
                                            },
                                        ),
                                        id={"type": "download-dataset", "index": i},
                                        className="btn btn-outline-primary btn-sm",
                                        style={
                                            "width": "32px",
                                            "height": "32px",
                                            "padding": "0",
                                            "border-radius": "4px",
                                            "font-size": "14px",
                                            "line-height": "1",
                                            "display": "flex",
                                            "align-items": "center",
                                            "justify-content": "center",
                                        },
                                        title=f"Download {self.datasets[f'{dataset}']['name']}",
                                    ),
                                ],
                                style={
                                    "margin-left": "15px",  # Add left margin
                                },
                            )
                        ],
                        style={
                            "text-align": "center",
                            "padding": "4px",
                            "vertical-align": "middle",
                            "border": "none",
                        },
                    ),
                    html.Td(
                        [
                            html.Div(
                                [
                                    html.Button(
                                        html.Img(
                                            src="/assets/delete.svg",
                                            style={
                                                "width": "16px",
                                                "height": "16px",
                                            },
                                        ),
                                        id={"type": "delete-dataset", "index": i},
                                        className="btn btn-outline-danger btn-sm",
                                        style={
                                            "width": "32px",
                                            "height": "32px",
                                            "padding": "0",
                                            "border-radius": "4px",
                                            "font-size": "14px",
                                            "line-height": "1",
                                            "display": "flex",
                                            "align-items": "center",
                                            "justify-content": "center",
                                        },
                                        title=f"Delete {self.datasets[f'{dataset}']['name']}",
                                    ),
                                ],
                                style={
                                    "margin-left": "15px",  # Add left margin
                                },
                            )
                        ],
                        style={
                            "text-align": "center",
                            "padding": "4px",
                            "vertical-align": "middle",
                            "border": "none",
                        },
                    ),
                ]
            )
            rows.append(row)

        # Create the table
        table = html.Table(
            rows,
            className="table table-striped table-hover",
            style={
                "margin": "0",
                "border": "1px solid #dee2e6",
                "border-radius": "8px",
                "overflow": "hidden",
            },
        )

        return html.Div([table])

    def register_callbacks(self):
        # Helpers to work with self.datasets (dict) and legacy lists if present
        def _keys_list():
            # Return stable ordered list of keys for indexing by position
            return list(self.datasets.keys())

        def _iter_datasets():
            return self.datasets.values()

        # Callback for dataset name changes
        @self.app.callback(
            [
                Output("dataset-table-container", "children", allow_duplicate=True),
                Output("upstream-plot", "figure", allow_duplicate=True),
                Output("downstream-plot", "figure", allow_duplicate=True),
            ],
            [Input({"type": "dataset-name", "index": ALL}, "value")],
            self.PLOT_CONTROL_STATES,
            prevent_initial_call=True,
        )
        def update_dataset_names(
            names,
            show_error_bars_upstream,
            show_error_bars_downstream,
            show_valve_times_upstream,
            show_valve_times_downstream,
        ):
            # Map positional indices from the UI to dataset keys
            keys = _keys_list()

            # Build current names list for comparison to avoid double application
            current_names = []
            for i in range(len(keys)):
                current_names.append(self.datasets[keys[i]].get("name", ""))

            # If nothing changed, skip to avoid duplicate updates
            if list(names) == current_names:
                raise PreventUpdate

            # Update only entries that changed
            for i, name in enumerate(names):
                if i < len(keys) and name and name != current_names[i]:
                    key = keys[i]
                    self.datasets[key]["name"] = name

            # Return updated table and plots
            plots = self._generate_both_plots(
                show_error_bars_upstream=show_error_bars_upstream,
                show_error_bars_downstream=show_error_bars_downstream,
                show_valve_times_upstream=show_valve_times_upstream,
                show_valve_times_downstream=show_valve_times_downstream,
            )
            return [self.create_dataset_table(), *plots]

        # Callback for dataset color changes
        @self.app.callback(
            [
                Output("dataset-table-container", "children", allow_duplicate=True),
                Output("upstream-plot", "figure", allow_duplicate=True),
                Output("downstream-plot", "figure", allow_duplicate=True),
                Output("temperature-plot", "figure", allow_duplicate=True),
            ],
            [Input({"type": "dataset-color", "index": ALL}, "value")],
            prevent_initial_call=True,
        )
        def update_dataset_colors(colors):
            keys = _keys_list()
            for i, color in enumerate(colors):
                if i < len(keys) and color:
                    key = keys[i]
                    # new-style datasets use 'colour' key
                    self.datasets[key]["colour"] = color

            # Return updated table and plots
            return [
                self.create_dataset_table(),
                self._generate_upstream_plot(),
                self._generate_downstream_plot(),
                self._generate_temperature_plot(),
            ]

        # Callback to handle collapse/expand of dataset management
        @self.app.callback(
            [
                Output("collapse-dataset", "is_open"),
                Output("collapse-dataset-button", "children"),
            ],
            [Input("collapse-dataset-button", "n_clicks")],
            [State("collapse-dataset", "is_open")],
            prevent_initial_call=True,
        )
        def toggle_dataset_collapse(n_clicks, is_open):
            if n_clicks:
                new_state = not is_open
                # Change icon based on state
                if new_state:
                    icon = html.I(className="fas fa-chevron-down")
                else:
                    icon = html.I(className="fas fa-chevron-up")
                return new_state, icon
            return is_open, html.I(className="fas fa-chevron-up")

        # Callbacks to handle collapse/expand of upstream plot controls
        @self.app.callback(
            [
                Output("collapse-upstream-controls", "is_open"),
                Output("collapse-upstream-controls-button", "children"),
            ],
            [Input("collapse-upstream-controls-button", "n_clicks")],
            [State("collapse-upstream-controls", "is_open")],
            prevent_initial_call=True,
        )
        def toggle_upstream_controls_collapse(n_clicks, is_open):
            if n_clicks:
                new_state = not is_open
                # Change icon based on state
                if new_state:
                    icon = html.I(className="fas fa-chevron-down")
                else:
                    icon = html.I(className="fas fa-chevron-up")
                return new_state, icon
            return is_open, html.I(className="fas fa-chevron-up")

        # Callbacks to handle collapse/expand of downstream plot controls
        @self.app.callback(
            [
                Output("collapse-downstream-controls", "is_open"),
                Output("collapse-downstream-controls-button", "children"),
            ],
            [Input("collapse-downstream-controls-button", "n_clicks")],
            [State("collapse-downstream-controls", "is_open")],
            prevent_initial_call=True,
        )
        def toggle_downstream_controls_collapse(n_clicks, is_open):
            if n_clicks:
                new_state = not is_open
                # Change icon based on state
                if new_state:
                    icon = html.I(className="fas fa-chevron-down")
                else:
                    icon = html.I(className="fas fa-chevron-up")
                return new_state, icon
            return is_open, html.I(className="fas fa-chevron-up")

        # Callback for upstream plot settings changes
        @self.app.callback(
            [
                Output("upstream-plot", "figure", allow_duplicate=True),
                Output("upstream-settings-store", "data"),
            ],
            [
                Input("upstream-x-scale", "value"),
                Input("upstream-y-scale", "value"),
                Input("upstream-x-min", "value"),
                Input("upstream-x-max", "value"),
                Input("upstream-y-min", "value"),
                Input("upstream-y-max", "value"),
                Input("show-error-bars-upstream", "value"),
                Input("show-valve-times-upstream", "value"),
            ],
            [
                State("upstream-plot", "figure"),
                State("upstream-settings-store", "data"),
            ],
            prevent_initial_call=True,
        )
        def update_upstream_plot_settings(
            x_scale,
            y_scale,
            x_min,
            x_max,
            y_min,
            y_max,
            show_error_bars_upstream,
            show_valve_times_upstream,
            current_fig,
            store_data,
        ):
            # Helper to extract axis ranges from an existing figure
            def _extract_axis_range(fig, axis_name):
                if not fig:
                    return None, None
                layout = fig.get("layout", {})
                # common axis keys
                for key in (axis_name, f"{axis_name}1"):
                    ax = layout.get(key)
                    if isinstance(ax, dict):
                        r = ax.get("range")
                        if r and len(r) == 2:
                            return r[0], r[1]
                return None, None

            # Simpler behavior: always reset the figure when scale or error-bar
            # options change. Do not preserve current zoom. If inputs are None
            # pass None so the generator autosizes.
            x_min_use = x_min if x_min is not None else None
            x_max_use = x_max if x_max is not None else None
            y_min_use = y_min if y_min is not None else None
            y_max_use = y_max if y_max is not None else None

            # Generate updated upstream plot with new settings (use keywords)
            # Update store data with current scale settings
            new_store = {"y_scale": y_scale}

            return [
                self._generate_upstream_plot(
                    show_error_bars=bool(show_error_bars_upstream),
                    show_valve_times=bool(show_valve_times_upstream),
                    x_scale=x_scale,
                    y_scale=y_scale,
                    x_min=x_min_use,
                    x_max=x_max_use,
                    y_min=y_min_use,
                    y_max=y_max_use,
                ),
                new_store,
            ]

        # Callback for downstream plot settings changes
        @self.app.callback(
            [
                Output("downstream-plot", "figure", allow_duplicate=True),
                Output("downstream-settings-store", "data"),
            ],
            [
                Input("downstream-x-scale", "value"),
                Input("downstream-y-scale", "value"),
                Input("downstream-x-min", "value"),
                Input("downstream-x-max", "value"),
                Input("downstream-y-min", "value"),
                Input("downstream-y-max", "value"),
                Input("show-error-bars-downstream", "value"),
                Input("show-valve-times-downstream", "value"),
            ],
            [
                State("downstream-plot", "figure"),
                State("downstream-settings-store", "data"),
            ],
            prevent_initial_call=True,
        )
        def update_downstream_plot_settings(
            x_scale,
            y_scale,
            x_min,
            x_max,
            y_min,
            y_max,
            show_error_bars_downstream,
            show_valve_times_downstream,
            current_fig,
            store_data,
        ):
            # Helper to extract axis ranges from an existing figure
            def _extract_axis_range(fig, axis_name):
                if not fig:
                    return None, None
                layout = fig.get("layout", {})
                for key in (axis_name, f"{axis_name}1"):
                    ax = layout.get(key)
                    if isinstance(ax, dict):
                        r = ax.get("range")
                        if r and len(r) == 2:
                            return r[0], r[1]
                return None, None

            # Simpler behavior: always reset the figure when scale or error-bar
            # options change. Do not preserve current zoom. If inputs are None
            # pass None so the generator autosizes.
            x_min_use = x_min if x_min is not None else None
            x_max_use = x_max if x_max is not None else None
            y_min_use = y_min if y_min is not None else None
            y_max_use = y_max if y_max is not None else None

            new_store = {"y_scale": y_scale}

            # Generate updated downstream plot with new settings (use keywords)
            return [
                self._generate_downstream_plot(
                    show_error_bars=bool(show_error_bars_downstream),
                    show_valve_times=bool(show_valve_times_downstream),
                    x_scale=x_scale,
                    y_scale=y_scale,
                    x_min=x_min_use,
                    x_max=x_max_use,
                    y_min=y_min_use,
                    y_max=y_max_use,
                ),
                new_store,
            ]

        # Callbacks to update min values based on scale mode
        @self.app.callback(
            [Output("upstream-x-min", "value")],
            [Input("upstream-x-scale", "value")],
            prevent_initial_call=True,
        )
        def update_upstream_x_min(x_scale):
            return [0 if x_scale == "linear" else None]

        @self.app.callback(
            [Output("upstream-y-min", "value")],
            [Input("upstream-y-scale", "value")],
            prevent_initial_call=True,
        )
        def update_upstream_y_min(y_scale):
            return [0 if y_scale == "linear" else None]

        @self.app.callback(
            [Output("downstream-x-min", "value")],
            [Input("downstream-x-scale", "value")],
            prevent_initial_call=True,
        )
        def update_downstream_x_min(x_scale):
            return [0 if x_scale == "linear" else None]

        @self.app.callback(
            [Output("downstream-y-min", "value")],
            [Input("downstream-y-scale", "value")],
            prevent_initial_call=True,
        )
        def update_downstream_y_min(y_scale):
            return [0 if y_scale == "linear" else None]

        # Callback for adding new dataset
        @self.app.callback(
            [
                Output("dataset-table-container", "children", allow_duplicate=True),
                Output("upstream-plot", "figure", allow_duplicate=True),
                Output("downstream-plot", "figure", allow_duplicate=True),
                Output("new-dataset-path", "value"),
                Output("add-dataset-status", "children"),
            ],
            [Input("add-dataset-button", "n_clicks")],
            [State("new-dataset-path", "value")],
            prevent_initial_call=True,
        )
        def add_new_dataset(n_clicks, new_path):
            if not n_clicks or not new_path:
                return [
                    self.create_dataset_table(),
                    self._generate_upstream_plot(),
                    self._generate_downstream_plot(),
                    new_path or "",
                    "",
                ]

            # Check if path exists and contains valid data
            if not os.path.exists(new_path):
                return [
                    self.create_dataset_table(),
                    self._generate_upstream_plot(),
                    self._generate_downstream_plot(),
                    new_path,
                    dbc.Alert(
                        "Path does not exist.",
                        color="danger",
                        dismissable=True,
                        duration=3000,
                    ),
                ]

            # Validate metadata exists before attempting load
            metadata_path = os.path.join(new_path, "run_metadata.json")
            if not os.path.exists(metadata_path):
                return [
                    self.create_dataset_table(),
                    self._generate_upstream_plot(),
                    self._generate_downstream_plot(),
                    new_path,
                    dbc.Alert(
                        "run_metadata.json not found in dataset folder.",
                        color="danger",
                        dismissable=True,
                        duration=5000,
                    ),
                ]

            # Determine a sensible dataset name (basename of folder)
            dataset_name = (
                os.path.basename(new_path) or f"dataset_{len(self.datasets) + 1}"
            )

            # Attempt to load dataset; report any error to the UI instead of
            # letting the callback raise and appear to 'do nothing'.
            try:
                self.load_data(new_path, dataset_name)
            except Exception as e:
                # Report the error to the user
                msg = str(e) or "Unknown error while loading dataset"
                print(f"Error adding dataset from {new_path}: {msg}")
                return [
                    self.create_dataset_table(),
                    self._generate_upstream_plot(),
                    self._generate_downstream_plot(),
                    new_path,
                    dbc.Alert(
                        f"Failed to add dataset: {msg}",
                        color="danger",
                        dismissable=True,
                        duration=7000,
                    ),
                ]

            return [
                self.create_dataset_table(),
                self._generate_upstream_plot(),
                self._generate_downstream_plot(),
                "",  # Clear the input field
                dbc.Alert(
                    f"Dataset added successfully from {new_path}",
                    color="success",
                    dismissable=True,
                    duration=3000,
                ),
            ]

        # Callback for deleting datasets
        @self.app.callback(
            [
                Output("dataset-table-container", "children"),
                Output("upstream-plot", "figure"),
                Output("downstream-plot", "figure"),
                Output("temperature-plot", "figure"),
            ],
            [Input({"type": "delete-dataset", "index": ALL}, "n_clicks")],
            prevent_initial_call=True,
        )
        def delete_dataset(n_clicks_list):
            # Check if any delete button was clicked
            if not n_clicks_list or not any(n_clicks_list):
                raise PreventUpdate

            # Find which button was clicked
            ctx = dash.callback_context
            if not ctx.triggered:
                raise PreventUpdate

            # Extract the index from the triggered button
            button_id = ctx.triggered[0]["prop_id"]

            try:
                button_data = json.loads(button_id.split(".")[0])
                delete_index = int(button_data["index"])
            except (json.JSONDecodeError, KeyError, IndexError, ValueError):
                raise PreventUpdate

            # Map positional index to dataset key and remove
            keys = _keys_list()
            if 0 <= delete_index < len(keys):
                key = keys[delete_index]
                deleted = self.datasets.pop(key, None)
                if deleted:
                    print(f"Deleted dataset: {deleted.get('name')}")

            # Return updated components
            return [
                self.create_dataset_table(),
                self._generate_upstream_plot(),
                self._generate_downstream_plot(),
                self._generate_temperature_plot(),
            ]

        # Callback for downloading datasets
        @self.app.callback(
            Output("download-dataset-output", "data", allow_duplicate=True),
            [Input({"type": "download-dataset", "index": ALL}, "n_clicks")],
            prevent_initial_call=True,
        )
        def download_dataset(n_clicks_list):
            # Check if any download button was clicked
            if not n_clicks_list or not any(n_clicks_list):
                raise PreventUpdate

            # Find which button was clicked
            ctx = dash.callback_context
            if not ctx.triggered:
                raise PreventUpdate

            # Extract the index from the triggered button
            button_id = ctx.triggered[0]["prop_id"]
            try:
                button_data = json.loads(button_id.split(".")[0])
                download_index = int(button_data["index"])
            except (json.JSONDecodeError, KeyError, IndexError, ValueError):
                raise PreventUpdate

            # Map positional index to dataset key
            keys = _keys_list()
            dataset = None
            if 0 <= download_index < len(keys):
                key = keys[download_index]
                dataset = self.datasets.get(key)

            if dataset:
                # Prefer explicit dataset folder path
                dataset_path = dataset.get("dataset_path") or dataset.get("folder")
                if dataset_path and os.path.exists(dataset_path):
                    packaged = self._create_dataset_download(dataset_path)
                    if packaged is not None:
                        # If packaged content is binary (zip or bytes), use dcc.send_bytes
                        content = packaged.get("content")
                        filename = packaged.get("filename")
                        if isinstance(content, (bytes, bytearray)):
                            return dcc.send_bytes(
                                lambda f, data=content: f.write(data), filename
                            )
                        # If content is text (string), return as dict like before
                        return dict(
                            content=content,
                            filename=filename,
                            type=packaged.get("type", "text/csv"),
                        )

            raise PreventUpdate

        # Callback for exporting upstream plot
        @self.app.callback(
            Output("download-upstream-plot", "data", allow_duplicate=True),
            [Input("export-upstream-plot", "n_clicks")],
            [State("upstream-plot", "figure")],
            prevent_initial_call=True,
        )
        def export_upstream_plot(n_clicks, current_fig):
            if not n_clicks:
                raise PreventUpdate

            # Use the current rendered figure (as dict) and convert to HTML
            if not current_fig:
                raise PreventUpdate

            # Convert dict->plotly Figure then to HTML
            try:
                fig = go.Figure(current_fig)
                html_str = fig.to_html(include_plotlyjs="inline")
            except Exception:
                raise PreventUpdate

            return dict(
                content=html_str,
                filename="upstream_plot.html",
                type="text/html",
            )

        # Callback for exporting downstream plot
        @self.app.callback(
            Output("download-downstream-plot", "data", allow_duplicate=True),
            [Input("export-downstream-plot", "n_clicks")],
            prevent_initial_call=True,
        )
        def export_downstream_plot(n_clicks):
            if not n_clicks:
                raise PreventUpdate

            # Generate the downstream plot with FULL DATA (no resampling)
            fig = self._generate_downstream_plot_full_data(False)

            # Convert to HTML
            html_str = fig.to_html(include_plotlyjs="inline")

            return dict(
                content=html_str,
                filename="downstream_plot_full_data.html",
                type="text/html",
            )

        # Callback for toggling add dataset section
        @self.app.callback(
            [
                Output("collapse-add-dataset", "is_open"),
                Output("add-dataset-icon", "className"),
            ],
            [Input("toggle-add-dataset", "n_clicks")],
            [State("collapse-add-dataset", "is_open")],
            prevent_initial_call=True,
        )
        def toggle_add_dataset_section(n_clicks, is_open):
            # Only handle actual clicks
            if n_clicks is None:
                raise PreventUpdate

            # Toggle the collapse state
            new_is_open = not bool(is_open)
            new_icon_class = "fas fa-minus" if new_is_open else "fas fa-plus"
            print(
                f"toggle_add_dataset_section: clicked={n_clicks}, "
                f"is_open={is_open} -> {new_is_open}, icon={new_icon_class}"
            )
            return new_is_open, new_icon_class

        # Callback for handling live data checkbox changes
        @self.app.callback(
            [
                Output("upstream-plot", "figure", allow_duplicate=True),
                Output("downstream-plot", "figure", allow_duplicate=True),
                Output("temperature-plot", "figure", allow_duplicate=True),
                Output("live-data-interval", "disabled"),
            ],
            [Input({"type": "dataset-live-data", "index": ALL}, "value")],
            self.PLOT_CONTROL_STATES,
            prevent_initial_call=True,
        )
        def handle_live_data_toggle(
            live_data_values,
            show_error_bars_upstream,
            show_error_bars_downstream,
            show_valve_times_upstream,
            show_valve_times_downstream,
        ):
            # Update the live_data flag for each dataset using keys mapping
            keys = _keys_list()
            for i, is_live in enumerate(live_data_values):
                if i < len(keys):
                    key = keys[i]
                    self.datasets[key]["live_data"] = bool(is_live)

            # Check if any dataset has live data enabled
            any_live_data = any(live_data_values) if live_data_values else False

            # Regenerate plots with updated data
            plots = self._generate_both_plots(
                show_error_bars_upstream=show_error_bars_upstream,
                show_error_bars_downstream=show_error_bars_downstream,
                show_valve_times_upstream=show_valve_times_upstream,
                show_valve_times_downstream=show_valve_times_downstream,
            )
            return [*plots, not any_live_data]  # Disable interval if no live data

        # Callback for periodic live data updates
        @self.app.callback(
            [
                Output("upstream-plot", "figure", allow_duplicate=True),
                Output("downstream-plot", "figure", allow_duplicate=True),
                Output("temperature-plot", "figure", allow_duplicate=True),
            ],
            [Input("live-data-interval", "n_intervals")],
            self.PLOT_CONTROL_STATES,
            prevent_initial_call=True,
        )
        def update_live_data(
            n_intervals,
            show_error_bars_upstream,
            show_error_bars_downstream,
            show_valve_times_upstream,
            show_valve_times_downstream,
        ):
            # Check if any dataset has live data enabled
            datasets_iter = list(_iter_datasets())
            has_live_data = any(
                dataset.get("live_data", False) for dataset in datasets_iter
            )

            if not has_live_data:
                raise PreventUpdate

            # Reload data for live datasets by updating existing datasets in place
            for key in list(self.datasets.keys()):
                dataset = self.datasets[key]
                if dataset.get("live_data", False):
                    # Get dataset info
                    dataset_path = dataset.get("dataset_path") or dataset.get("folder")
                    dataset_name = dataset.get("name")

                    if dataset_path and dataset_name:
                        # Read metadata file
                        metadata_path = os.path.join(dataset_path, "run_metadata.json")
                        with open(metadata_path) as f:
                            metadata = json.load(f)

                        # Process CSV data based on version
                        csv_result = self.process_csv_data(metadata, dataset_path)

                        # Handle different return values based on version
                        if len(csv_result) == 3:
                            # v0.0 or v1.0/v1.1 (no temperature data)
                            time_data, upstream_data, downstream_data = csv_result
                            local_temperature_data = None
                            thermocouple_data = None
                            thermocouple_name = None
                        elif len(csv_result) == 5:
                            # v1.2 (with temperature data but no thermocouple name)
                            (
                                time_data,
                                upstream_data,
                                downstream_data,
                                local_temperature_data,
                                thermocouple_data,
                            ) = csv_result
                            thermocouple_name = None
                        elif len(csv_result) == 6:
                            # v1.2 (with temperature data and thermocouple name)
                            (
                                time_data,
                                upstream_data,
                                downstream_data,
                                local_temperature_data,
                                thermocouple_data,
                                thermocouple_name,
                            ) = csv_result
                        else:
                            raise ValueError(
                                f"Unexpected number of return values from process_csv_data: {len(csv_result)}"
                            )

                        # Update valve times for live data
                        valve_times = {}
                        run_info = metadata.get("run_info", {})
                        start_time_str = run_info.get("start_time")
                        if start_time_str:
                            try:
                                start_time = datetime.strptime(
                                    start_time_str, "%Y-%m-%d %H:%M:%S"
                                )
                            except ValueError:
                                start_time = datetime.strptime(
                                    start_time_str, "%Y-%m-%d %H:%M:%S.%f"
                                )

                            for k, v in run_info.items():
                                if "_time" in k and k.startswith("v"):
                                    try:
                                        valve_dt = datetime.strptime(
                                            v, "%Y-%m-%d %H:%M:%S.%f"
                                        )
                                        valve_times[k] = (
                                            valve_dt - start_time
                                        ).total_seconds()
                                    except (ValueError, TypeError):
                                        pass

                        # Update existing dataset in place
                        # (preserve name, colour, live_data)
                        update_dict = {
                            "time_data": time_data,
                            "upstream_data": upstream_data,
                            "downstream_data": downstream_data,
                            "valve_times": valve_times,
                        }

                        # Add temperature data if available (v1.2+)
                        if local_temperature_data is not None:
                            update_dict["local_temperature_data"] = (
                                local_temperature_data
                            )
                        if thermocouple_data is not None:
                            update_dict["thermocouple_data"] = thermocouple_data
                        if thermocouple_name is not None:
                            update_dict["thermocouple_name"] = thermocouple_name

                        dataset.update(update_dict)

            # Regenerate plots with updated data;
            return self._generate_both_plots(
                show_error_bars_upstream=show_error_bars_upstream,
                show_error_bars_downstream=show_error_bars_downstream,
                show_valve_times_upstream=show_valve_times_upstream,
                show_valve_times_downstream=show_valve_times_downstream,
            )

        # FigureResampler callbacks for interactive zooming/panning
        @self.app.callback(
            Output("upstream-plot", "figure", allow_duplicate=True),
            Input("upstream-plot", "relayoutData"),
            prevent_initial_call=True,
        )
        def update_upstream_plot_on_relayout(relayoutData):
            if "upstream-plot" in self.figure_resamplers and relayoutData:
                fig_resampler = self.figure_resamplers["upstream-plot"]

                # Check if this is an autoscale/reset zoom event (double-click)
                if (
                    "autosize" in relayoutData
                    or "xaxis.autorange" in relayoutData
                    or "yaxis.autorange" in relayoutData
                    or relayoutData.get("xaxis.autorange") is True
                    or relayoutData.get("yaxis.autorange") is True
                ):
                    # Regenerate the full plot for autoscale
                    return self._generate_upstream_plot()
                else:
                    # Normal zoom/pan - use resampling
                    return fig_resampler.construct_update_data_patch(relayoutData)
            return dash.no_update

        @self.app.callback(
            Output("downstream-plot", "figure", allow_duplicate=True),
            Input("downstream-plot", "relayoutData"),
            prevent_initial_call=True,
        )
        def update_downstream_plot_on_relayout(relayoutData):
            if "downstream-plot" in self.figure_resamplers and relayoutData:
                fig_resampler = self.figure_resamplers["downstream-plot"]

                # Check if this is an autoscale/reset zoom event (double-click)
                if (
                    "autosize" in relayoutData
                    or "xaxis.autorange" in relayoutData
                    or "yaxis.autorange" in relayoutData
                    or relayoutData.get("xaxis.autorange") is True
                    or relayoutData.get("yaxis.autorange") is True
                ):
                    # Regenerate the full plot for autoscale
                    return self._generate_downstream_plot()
                else:
                    # Normal zoom/pan - use resampling
                    return fig_resampler.construct_update_data_patch(relayoutData)
            return dash.no_update

        @self.app.callback(
            Output("temperature-plot", "figure", allow_duplicate=True),
            Input("temperature-plot", "relayoutData"),
            prevent_initial_call=True,
        )
        def update_temperature_plot_on_relayout(relayoutData):
            if "temperature-plot" in self.figure_resamplers and relayoutData:
                fig_resampler = self.figure_resamplers["temperature-plot"]

                # Check if this is an autoscale/reset zoom event (double-click)
                if (
                    "autosize" in relayoutData
                    or "xaxis.autorange" in relayoutData
                    or "yaxis.autorange" in relayoutData
                    or relayoutData.get("xaxis.autorange") is True
                    or relayoutData.get("yaxis.autorange") is True
                ):
                    # Regenerate the full plot for autoscale
                    return self._generate_temperature_plot()
                else:
                    # Normal zoom/pan - use resampling
                    return fig_resampler.construct_update_data_patch(relayoutData)
            return dash.no_update

    def _generate_both_plots(
        self,
        show_error_bars_upstream=True,
        show_error_bars_downstream=True,
        show_valve_times_upstream=False,
        show_valve_times_downstream=False,
        **kwargs,
    ):
        """Helper method to generate both upstream and downstream plots
        with common parameters"""
        return [
            self._generate_upstream_plot(
                show_error_bars=show_error_bars_upstream,
                show_valve_times=show_valve_times_upstream,
                **kwargs,
            ),
            self._generate_downstream_plot(
                show_error_bars=show_error_bars_downstream,
                show_valve_times=show_valve_times_downstream,
                **kwargs,
            ),
            self._generate_temperature_plot(),
        ]

    def _generate_upstream_plot(
        self,
        show_error_bars=True,
        show_valve_times=False,
        x_scale=None,
        y_scale=None,
        x_min=None,
        x_max=None,
        y_min=None,
        y_max=None,
    ):
        """Generate the upstream pressure plot"""
        # Use FigureResampler with parameters to hide resampling annotations
        fig = FigureResampler(
            go.Figure(),
            show_dash_kwargs={"mode": "disabled"},
            show_mean_aggregation_size=False,
            verbose=False,
        )

        # Store the FigureResampler instance
        self.figure_resamplers["upstream-plot"] = fig

        # Iterate through datasets and obtain the upstream data
        for dataset_name in self.datasets.keys():
            dataset = self.datasets[f"{dataset_name}"]
            time_data = np.ascontiguousarray(dataset["time_data"])
            upstream_data = dataset["upstream_data"]
            pressure_data = np.ascontiguousarray(upstream_data["pressure_data"])
            pressure_error = np.ascontiguousarray(upstream_data["error_data"])
            colour = dataset["colour"]

            # Debug: Check array lengths
            if len(time_data) != len(pressure_data):
                print(
                    f"WARNING: Dataset {dataset_name}: time_data length={len(time_data)}, pressure_data length={len(pressure_data)}"
                )
                print(f"  Trimming to minimum length")
                min_len = min(len(time_data), len(pressure_data))
                time_data = time_data[:min_len]
                pressure_data = pressure_data[:min_len]
                pressure_error = (
                    pressure_error[:min_len]
                    if len(pressure_error) > min_len
                    else pressure_error
                )

            # Create scatter trace
            scatter_kwargs = {
                "mode": "lines+markers",
                "name": dataset["name"],
                "line": dict(color=colour, width=1.5),
                "marker": dict(size=3),
            }

            # Add error bars if enabled
            if show_error_bars:
                scatter_kwargs["error_y"] = dict(
                    type="data",
                    array=pressure_error,
                    visible=True,
                    color=colour,
                    thickness=1.5,
                    width=3,
                )

            # Use plotly-resampler for automatic downsampling
            fig.add_trace(
                go.Scatter(**scatter_kwargs), hf_x=time_data, hf_y=pressure_data
            )

            # Add valve time vertical lines
            if show_valve_times:
                valve_times = self.datasets[f"{dataset_name}"].get("valve_times", {})
                for valve_event, valve_time in valve_times.items():
                    fig.add_vline(
                        x=valve_time,
                        line_dash="dash",
                        line_color=colour,
                        line_width=1,
                        annotation_text=valve_event.replace("_", " ").title(),
                        annotation_position="top",
                        annotation_textangle=0,
                        annotation_font_size=8,
                    )

        # Configure the layout
        fig.update_layout(
            height=500,
            xaxis_title="Time (s)",
            yaxis_title="Pressure (Torr)",
            template="plotly_white",
            margin=dict(l=60, r=30, t=40, b=60),
            legend=dict(
                orientation="h", yanchor="bottom", y=1.02, xanchor="center", x=0.5
            ),
        )

        # Apply axis scaling
        x_axis_type = x_scale if x_scale else "linear"
        y_axis_type = y_scale if y_scale else "linear"

        fig.update_xaxes(type=x_axis_type)
        fig.update_yaxes(type=y_axis_type)

        # Determine x-axis range from data (or use provided bounds when valid)
        if x_axis_type == "log":
            if (
                x_min is not None
                and x_max is not None
                and x_min > 0
                and x_max > 0
                and x_min < x_max
            ):
                xmin_lin, xmax_lin = float(x_min), float(x_max)
            else:
                pos_vals = []
                for ds in self.datasets.values():
                    try:
                        vals = np.asarray(ds.get("time_data", []), dtype=float)
                        vals = vals[vals > 0]
                        if vals.size:
                            pos_vals.extend(vals.tolist())
                    except Exception:
                        continue
                if pos_vals:
                    xmin_lin = float(min(pos_vals))
                    xmax_lin = float(max(pos_vals))
                    if xmin_lin >= xmax_lin:
                        xmax_lin = xmin_lin * 10.0
                else:
                    xmin_lin, xmax_lin = 1e-12, 1e-6

            fig.update_xaxes(range=[math.log10(xmin_lin), math.log10(xmax_lin)])
        else:
            if x_min is not None and x_max is not None and x_min < x_max:
                fig.update_xaxes(range=[x_min, x_max])
            else:
                # derive from data
                vals = []
                for ds in self.datasets.values():
                    try:
                        v = ds.get("time_data", [])
                        vals.extend([float(x) for x in v])
                    except Exception:
                        continue
                if vals:
                    fig.update_xaxes(range=[min(vals), max(vals)])

        # Determine y-axis range from upstream data (or use provided bounds when valid)
        if y_axis_type == "log":
            if (
                y_min is not None
                and y_max is not None
                and y_min > 0
                and y_max > 0
                and y_min < y_max
            ):
                ymin_lin, ymax_lin = float(y_min), float(y_max)
            else:
                pos_vals = []
                for ds in self.datasets.values():
                    try:
                        vals = np.asarray(
                            ds.get("upstream_data", {}).get("pressure_data", []),
                            dtype=float,
                        )
                        vals = vals[vals > 0]
                        if vals.size:
                            pos_vals.extend(vals.tolist())
                    except Exception:
                        continue
                if pos_vals:
                    ymin_lin = float(min(pos_vals))
                    ymax_lin = float(max(pos_vals))
                    if ymin_lin >= ymax_lin:
                        ymax_lin = ymin_lin * 10.0
                else:
                    ymin_lin, ymax_lin = 1e-12, 1e-6

            fig.update_yaxes(range=[math.log10(ymin_lin), math.log10(ymax_lin)])
        else:
            if y_min is not None and y_max is not None and y_min < y_max:
                fig.update_yaxes(range=[y_min, y_max])
            else:
                vals = []
                for ds in self.datasets.values():
                    try:
                        v = ds.get("upstream_data", {}).get("pressure_data", [])
                        vals.extend([float(x) for x in v])
                    except Exception:
                        continue
                if vals:
                    fig.update_yaxes(range=[min(vals), max(vals)])

        # Clean up trace names to remove [R] annotations
        for trace in fig.data:
            if hasattr(trace, "name") and trace.name and "[R]" in trace.name:
                trace.name = trace.name.replace("[R] ", "").replace("[R]", "")

        return fig

    def _generate_downstream_plot(
        self,
        show_error_bars=True,
        show_valve_times=False,
        x_scale=None,
        y_scale=None,
        x_min=None,
        x_max=None,
        y_min=None,
        y_max=None,
    ):
        """Generate the downstream pressure plot"""
        # Use FigureResampler with parameters to hide resampling annotations
        fig = FigureResampler(
            go.Figure(),
            show_dash_kwargs={"mode": "disabled"},
            show_mean_aggregation_size=False,
            verbose=False,
        )

        # Store the FigureResampler instance
        self.figure_resamplers["downstream-plot"] = fig

        # Iterate through datasets and obtain the upstream data
        for dataset_name in self.datasets.keys():
            time_data = self.datasets[f"{dataset_name}"]["time_data"]
            time_data = np.ascontiguousarray(time_data)
            pressure_data = self.datasets[f"{dataset_name}"]["downstream_data"][
                "pressure_data"
            ]
            pressure_data = np.ascontiguousarray(pressure_data)
            pressure_error = self.datasets[f"{dataset_name}"]["downstream_data"][
                "error_data"
            ]
            pressure_error = np.ascontiguousarray(pressure_error)

            colour = self.datasets[f"{dataset_name}"]["colour"]

            # Debug: Check array lengths
            if len(time_data) != len(pressure_data):
                print(
                    f"WARNING: Dataset {dataset_name}: "
                    f"time_data length={len(time_data)}, "
                    f"pressure_data length={len(pressure_data)}"
                )
                print("  Trimming to minimum length")
                min_len = min(len(time_data), len(pressure_data))
                time_data = time_data[:min_len]
                pressure_data = pressure_data[:min_len]
                if len(pressure_error) > min_len:
                    pressure_error = pressure_error[:min_len]

            # Create scatter trace
            scatter_kwargs = {
                "mode": "lines+markers",
                "name": self.datasets[f"{dataset_name}"]["name"],
                "line": dict(color=colour, width=1.5),
                "marker": dict(size=3),
            }

            # Add error bars if enabled
            if show_error_bars:
                scatter_kwargs["error_y"] = dict(
                    type="data",
                    array=pressure_error,
                    visible=True,
                    color=colour,
                    thickness=1.5,
                    width=3,
                )

            # Use plotly-resampler for automatic downsampling
            fig.add_trace(
                go.Scatter(**scatter_kwargs), hf_x=time_data, hf_y=pressure_data
            )

            # Add valve time vertical lines
            if show_valve_times:
                valve_times = self.datasets[f"{dataset_name}"].get("valve_times", {})
                for valve_event, valve_time in valve_times.items():
                    fig.add_vline(
                        x=valve_time,
                        line_dash="dash",
                        line_color=colour,
                        line_width=1,
                        annotation_text=valve_event.replace("_", " ").title(),
                        annotation_position="top",
                        annotation_textangle=0,
                        annotation_font_size=8,
                    )

        # Configure the layout
        fig.update_layout(
            height=500,
            xaxis_title="Time (s)",
            yaxis_title="Pressure (Torr)",
            template="plotly_white",
            margin=dict(l=60, r=30, t=40, b=60),
            legend=dict(
                orientation="h", yanchor="bottom", y=1.02, xanchor="center", x=0.5
            ),
        )
        # Apply axis scaling
        x_axis_type = x_scale if x_scale else "linear"
        y_axis_type = y_scale if y_scale else "linear"

        fig.update_xaxes(type=x_axis_type)
        fig.update_yaxes(type=y_axis_type)

        # Apply axis ranges if specified
        if x_min is not None and x_max is not None:
            if x_axis_type == "log":

                def _safe_x_log_range_ds(xmin_val, xmax_val):
                    try:
                        if xmin_val is not None and xmax_val is not None:
                            if xmin_val > 0 and xmax_val > 0 and xmin_val < xmax_val:
                                return math.log10(xmin_val), math.log10(xmax_val)
                    except Exception:
                        pass

                    pos_vals = []
                    for dataset_name in self.datasets.keys():
                        try:
                            vals = self.datasets[f"{dataset_name}"]["time_data"]
                            for v in vals:
                                if v is not None and v > 0:
                                    pos_vals.append(float(v))
                        except Exception:
                            continue

                    if pos_vals:
                        xmin_p = min(pos_vals)
                        xmax_p = max(pos_vals)
                        if xmin_p <= 0:
                            xmin_p = min(x for x in pos_vals if x > 0)
                        if xmin_p >= xmax_p:
                            xmax_p = xmin_p * 10.0
                        return math.log10(xmin_p), math.log10(xmax_p)

                    return -12.0, -6.0

                x_min_log, x_max_log = _safe_x_log_range_ds(x_min, x_max)
                fig.update_xaxes(range=[x_min_log, x_max_log])
            else:
                fig.update_xaxes(range=[x_min, x_max])

        if y_min is not None and y_max is not None:
            if y_axis_type == "log":
                # For log scale, ensure positive bounds; if provided bounds are
                # non-positive, derive a safe range from the data.

                def _safe_log_range_ds(
                    downstream_or_upstream: str, y_min_val, y_max_val
                ):
                    try:
                        if y_min_val is not None and y_max_val is not None:
                            if (
                                y_min_val > 0
                                and y_max_val > 0
                                and y_min_val < y_max_val
                            ):
                                return y_min_val, y_max_val
                    except Exception:
                        pass

                    pos_vals = []
                    for dataset_name in self.datasets.keys():
                        try:
                            vals = self.datasets[f"{dataset_name}"][
                                downstream_or_upstream
                            ]["pressure_data"]
                            for v in vals:
                                if v is not None and v > 0:
                                    pos_vals.append(float(v))
                        except Exception:
                            continue

                    if pos_vals:
                        ymin_p = min(pos_vals)
                        ymax_p = max(pos_vals)
                        if ymin_p <= 0:
                            ymin_p = min(x for x in pos_vals if x > 0)
                        if ymin_p >= ymax_p:
                            ymax_p = ymin_p * 10.0
                        return ymin_p, ymax_p

                    return 1e-12, 1e-6

                y_min_use, y_max_use = _safe_log_range_ds(
                    "downstream_data", y_min, y_max
                )
                fig.update_yaxes(range=[math.log10(y_min_use), math.log10(y_max_use)])
            else:
                fig.update_yaxes(range=[y_min, y_max])

        # Clean up trace names to remove [R] annotations
        for trace in fig.data:
            if hasattr(trace, "name") and trace.name and "[R]" in trace.name:
                trace.name = trace.name.replace("[R] ", "").replace("[R]", "")

        return fig

<<<<<<< HEAD
    def _generate_permeability_plot(self):
        """Generate permeability plot with HTM reference and measured data."""
=======
    def _generate_temperature_plot(self):
        """Generate the temperature plot for v1.2 datasets"""
        # Use FigureResampler with parameters to hide resampling annotations
>>>>>>> d243e479
        fig = FigureResampler(
            go.Figure(),
            show_dash_kwargs={"mode": "disabled"},
            show_mean_aggregation_size=False,
            verbose=False,
        )
<<<<<<< HEAD
        self.figure_resamplers["permeability-plot"] = fig

        # Add HTM reference data
        htm_x, htm_y, htm_labels = import_htm_data("316l_steel")
        for x, y, label in zip(htm_x, htm_y, htm_labels):
            fig.add_trace(go.Scatter(x=1000 / x, y=y, name=label))

        # Calculate and plot permeability for each dataset
        temps, perms, x_error, y_error, error_lower, error_upper = (
            evaluate_permeability_values(self.datasets)
        )

        # Add error bars (no visible markers, just the bars)
        fig.add_trace(
            go.Scatter(
                x=x_error,
                y=y_error,
                mode="markers",
                name="Error Range",
                marker=dict(size=0.1, color="black", opacity=0),
                error_y=dict(
                    type="data",
                    symmetric=False,
                    array=error_upper,
                    arrayminus=error_lower,
                    color="black",
                    thickness=2,
                    width=6,
                ),
                showlegend=False,
            )
        )

        # Add individual data points on top (no legend)
        fig.add_trace(
            go.Scatter(
                x=1000 / np.array(temps),
                y=perms,
                mode="markers",
                marker=dict(size=6, color="black"),
                showlegend=False,
            )
        )

        # Fit a line through all data points (in log space for permeability)
        fit_x, fit_y = fit_permeability_data(temps, perms)

        fig.add_trace(
            go.Scatter(
                x=fit_x,
                y=fit_y,
                mode="lines",
                name="SHIELD data",
                line=dict(color="black", width=2, dash="solid"),
                showlegend=True,
            )
        )

        # Configure layout
        fig.update_layout(
            xaxis_title="1000/T (K-1)",
            yaxis_title="Permeability (m-1 s-1 Pa-0.5)",
            yaxis_type="log",
            hovermode="closest",
            template="plotly_white",
            legend=dict(
                orientation="v", yanchor="top", y=0.99, xanchor="right", x=0.99
            ),
        )

        # Configure y-axis to show exponent at top (matplotlib style)
        fig.update_yaxes(exponentformat="e", showexponent="all")

        # Clean up resampler annotations
=======

        # Store the FigureResampler instance
        self.figure_resamplers["temperature-plot"] = fig

        # Iterate through datasets and check for v1.2 datasets with temperature data
        has_temperature_data = False
        for dataset_name in self.datasets.keys():
            dataset = self.datasets[f"{dataset_name}"]

            # Check if dataset has temperature data (v1.2 or later)
            if (
                "local_temperature_data" not in dataset
                or "thermocouple_data" not in dataset
            ):
                continue

            # Skip if temperature data is None
            if (
                dataset["local_temperature_data"] is None
                or dataset["thermocouple_data"] is None
            ):
                continue

            has_temperature_data = True

            time_data = np.ascontiguousarray(dataset["time_data"])
            local_temp = np.ascontiguousarray(dataset["local_temperature_data"])
            thermocouple_temp = np.ascontiguousarray(dataset["thermocouple_data"])
            colour = dataset["colour"]
            thermocouple_name = dataset.get("thermocouple_name", "Thermocouple")

            # Add local temperature trace
            fig.add_trace(
                go.Scatter(
                    mode="lines",
                    name="Local temperature (C)",
                    line=dict(color=colour, width=1.5, dash="dash"),
                ),
                hf_x=time_data,
                hf_y=local_temp,
            )

            # Add thermocouple temperature trace
            fig.add_trace(
                go.Scatter(
                    mode="lines",
                    name=f"{thermocouple_name} (C)",
                    line=dict(color=colour, width=2),
                ),
                hf_x=time_data,
                hf_y=thermocouple_temp,
            )

        # Configure the layout
        if has_temperature_data:
            fig.update_layout(
                height=400,
                xaxis_title="Time (s)",
                yaxis_title="Temperature (°C)",
                template="plotly_white",
                margin=dict(l=60, r=30, t=40, b=60),
                legend=dict(
                    orientation="h", yanchor="bottom", y=1.02, xanchor="center", x=0.5
                ),
            )
        else:
            # No temperature data available, show message
            fig.add_annotation(
                text="No temperature data available (requires v1.2 datasets)",
                xref="paper",
                yref="paper",
                x=0.5,
                y=0.5,
                showarrow=False,
                font=dict(size=16, color="gray"),
            )
            fig.update_layout(
                height=400,
                xaxis_title="Time (s)",
                yaxis_title="Temperature (°C)",
                template="plotly_white",
                margin=dict(l=60, r=30, t=40, b=60),
            )

        # Clean up trace names to remove [R] annotations
>>>>>>> d243e479
        for trace in fig.data:
            if hasattr(trace, "name") and trace.name and "[R]" in trace.name:
                trace.name = trace.name.replace("[R] ", "").replace("[R]", "")

        return fig

    def _create_dataset_download(self, dataset_path: str):
        """Package original dataset files for download based on metadata version.

        For version '0.0' zip all CSV files in the folder and return as bytes.
        For version '1.0' return the single CSV file named in run_info.data_filename

        Returns a dict suitable for dcc.send_bytes or dcc.send_file style use.
        """

        # Zip the entire dataset folder (all files and subfolders), preserving
        # the relative directory structure inside the archive.
        mem_zip = io.BytesIO()
        with zipfile.ZipFile(mem_zip, mode="w", compression=zipfile.ZIP_DEFLATED) as zf:
            for root, _dirs, files in os.walk(dataset_path):
                for fname in files:
                    file_path = os.path.join(root, fname)
                    try:
                        arcname = os.path.relpath(file_path, dataset_path)
                        zf.write(file_path, arcname)
                    except Exception:
                        # Skip files we fail to read/write into the archive
                        continue
        mem_zip.seek(0)
        # Use a normalized basename in case dataset_path ends with a slash
        base = os.path.basename(os.path.normpath(dataset_path))
        return dict(
            content=mem_zip.getvalue(),
            filename=f"{base}.zip",
            type="application/zip",
        )

    def start(self):
        """Process data and start the Dash web server"""

        # Process data
        for dataset_path, dataset_name in zip(self.dataset_paths, self.dataset_names):
            self.load_data(dataset_path, dataset_name)

        # Setup the app layout
        self.app.layout = self.create_layout()

        # Add custom CSS for hover effects
        self.app.index_string = hover_css

        custom_favicon_link = (
            '<link rel="icon" href="/assets/shield.svg" type="image/svg+xml">'
        )
        self.app.index_string = hover_css.replace("{%favicon%}", custom_favicon_link)

        # Register callbacks
        self.register_callbacks()

        print(f"Starting dashboard on http://localhost:{self.port}")

        # Open web browser after a short delay
        threading.Timer(
            0.1, lambda: webbrowser.open(f"http://127.0.0.1:{self.port}")
        ).start()

        # Run the server directly (blocking)
        self.app.run(debug=False, host="127.0.0.1", port=self.port)


hover_css = """
    <!DOCTYPE html>
    <html>
        <head>
            {%metas%}
            <title>{%title%}</title>
            {%favicon%}
            {%css%}
            <style>
                .dataset-name-input:hover {
                    border-color: #007bff !important;
                    box-shadow: 0 0 0 0.2rem rgba(0, 123, 255, 0.25) !important;
                    transform: scale(1.01) !important;
                }

                .dataset-name-input:focus {
                    border-color: #007bff !important;
                    box-shadow: 0 0 0 0.2rem rgba(0, 123, 255, 0.25) !important;
                    outline: 0 !important;
                }

                .color-picker-input:hover {
                    border-color: #007bff !important;
                    box-shadow: 0 0 0 2px rgba(0, 123, 255, 0.4) !important;
                    transform: none !important;
                }

                .color-picker-input:focus {
                    border-color: #007bff !important;
                    box-shadow: 0 0 0 2px rgba(0, 123, 255, 0.4) !important;
                    outline: 0 !important;
                }
            </style>
        </head>
        <body>
            {%app_entry%}
            <footer>
                {%config%}
                {%scripts%}
                {%renderer%}
            </footer>
        </body>
    </html>
    """<|MERGE_RESOLUTION|>--- conflicted
+++ resolved
@@ -17,12 +17,13 @@
 from dash.exceptions import PreventUpdate
 from plotly_resampler import FigureResampler
 
-<<<<<<< HEAD
 from .analysis import evaluate_permeability_values, fit_permeability_data
-from .helpers import calculate_error, import_htm_data, voltage_to_pressure
-=======
-from .helpers import calculate_error, voltage_to_pressure, voltage_to_temperature
->>>>>>> d243e479
+from .helpers import (
+    calculate_error,
+    import_htm_data,
+    voltage_to_pressure,
+    voltage_to_temperature,
+)
 
 
 class DataPlotter:
@@ -1359,32 +1360,13 @@
                     ],
                     className="mt-3",
                 ),
-<<<<<<< HEAD
-                # Permeability plot
-=======
                 # Temperature plot section
->>>>>>> d243e479
                 dbc.Row(
                     [
                         dbc.Col(
                             [
                                 dbc.Card(
                                     [
-<<<<<<< HEAD
-                                        dbc.CardHeader("Measured Permeability"),
-                                        dbc.CardBody(
-                                            [
-                                                dcc.Graph(
-                                                    id="permeability-plot",
-                                                    figure=self._generate_permeability_plot(),
-                                                )
-                                            ]
-                                        ),
-                                    ]
-                                ),
-                            ],
-                            width=6,
-=======
                                         dbc.CardHeader("Temperature Data"),
                                         dbc.CardBody(
                                             [
@@ -1398,7 +1380,30 @@
                                 ),
                             ],
                             width=12,
->>>>>>> d243e479
+                        ),
+                    ],
+                    className="mt-3",
+                ),
+                # Permeability plot section
+                dbc.Row(
+                    [
+                        dbc.Col(
+                            [
+                                dbc.Card(
+                                    [
+                                        dbc.CardHeader("Measured Permeability"),
+                                        dbc.CardBody(
+                                            [
+                                                dcc.Graph(
+                                                    id="permeability-plot",
+                                                    figure=self._generate_permeability_plot(),
+                                                )
+                                            ]
+                                        ),
+                                    ]
+                                ),
+                            ],
+                            width=12,
                         ),
                     ],
                     className="mt-3",
@@ -1417,6 +1422,8 @@
                 # Download components for plot exports
                 dcc.Download(id="download-upstream-plot"),
                 dcc.Download(id="download-downstream-plot"),
+                dcc.Download(id="download-temperature-plot"),
+                dcc.Download(id="download-permeability-plot"),
                 # Interval component for live data updates
                 dcc.Interval(
                     id="live-data-interval",
@@ -2523,6 +2530,30 @@
                     return fig_resampler.construct_update_data_patch(relayoutData)
             return dash.no_update
 
+        @self.app.callback(
+            Output("permeability-plot", "figure", allow_duplicate=True),
+            Input("permeability-plot", "relayoutData"),
+            prevent_initial_call=True,
+        )
+        def update_permeability_plot_on_relayout(relayoutData):
+            if "permeability-plot" in self.figure_resamplers and relayoutData:
+                fig_resampler = self.figure_resamplers["permeability-plot"]
+
+                # Check if this is an autoscale/reset zoom event (double-click)
+                if (
+                    "autosize" in relayoutData
+                    or "xaxis.autorange" in relayoutData
+                    or "yaxis.autorange" in relayoutData
+                    or relayoutData.get("xaxis.autorange") is True
+                    or relayoutData.get("yaxis.autorange") is True
+                ):
+                    # Regenerate the full plot for autoscale
+                    return self._generate_permeability_plot()
+                else:
+                    # Normal zoom/pan - use resampling
+                    return fig_resampler.construct_update_data_patch(relayoutData)
+            return dash.no_update
+
     def _generate_both_plots(
         self,
         show_error_bars_upstream=True,
@@ -2952,96 +2983,15 @@
 
         return fig
 
-<<<<<<< HEAD
-    def _generate_permeability_plot(self):
-        """Generate permeability plot with HTM reference and measured data."""
-=======
     def _generate_temperature_plot(self):
         """Generate the temperature plot for v1.2 datasets"""
         # Use FigureResampler with parameters to hide resampling annotations
->>>>>>> d243e479
         fig = FigureResampler(
             go.Figure(),
             show_dash_kwargs={"mode": "disabled"},
             show_mean_aggregation_size=False,
             verbose=False,
         )
-<<<<<<< HEAD
-        self.figure_resamplers["permeability-plot"] = fig
-
-        # Add HTM reference data
-        htm_x, htm_y, htm_labels = import_htm_data("316l_steel")
-        for x, y, label in zip(htm_x, htm_y, htm_labels):
-            fig.add_trace(go.Scatter(x=1000 / x, y=y, name=label))
-
-        # Calculate and plot permeability for each dataset
-        temps, perms, x_error, y_error, error_lower, error_upper = (
-            evaluate_permeability_values(self.datasets)
-        )
-
-        # Add error bars (no visible markers, just the bars)
-        fig.add_trace(
-            go.Scatter(
-                x=x_error,
-                y=y_error,
-                mode="markers",
-                name="Error Range",
-                marker=dict(size=0.1, color="black", opacity=0),
-                error_y=dict(
-                    type="data",
-                    symmetric=False,
-                    array=error_upper,
-                    arrayminus=error_lower,
-                    color="black",
-                    thickness=2,
-                    width=6,
-                ),
-                showlegend=False,
-            )
-        )
-
-        # Add individual data points on top (no legend)
-        fig.add_trace(
-            go.Scatter(
-                x=1000 / np.array(temps),
-                y=perms,
-                mode="markers",
-                marker=dict(size=6, color="black"),
-                showlegend=False,
-            )
-        )
-
-        # Fit a line through all data points (in log space for permeability)
-        fit_x, fit_y = fit_permeability_data(temps, perms)
-
-        fig.add_trace(
-            go.Scatter(
-                x=fit_x,
-                y=fit_y,
-                mode="lines",
-                name="SHIELD data",
-                line=dict(color="black", width=2, dash="solid"),
-                showlegend=True,
-            )
-        )
-
-        # Configure layout
-        fig.update_layout(
-            xaxis_title="1000/T (K-1)",
-            yaxis_title="Permeability (m-1 s-1 Pa-0.5)",
-            yaxis_type="log",
-            hovermode="closest",
-            template="plotly_white",
-            legend=dict(
-                orientation="v", yanchor="top", y=0.99, xanchor="right", x=0.99
-            ),
-        )
-
-        # Configure y-axis to show exponent at top (matplotlib style)
-        fig.update_yaxes(exponentformat="e", showexponent="all")
-
-        # Clean up resampler annotations
-=======
 
         # Store the FigureResampler instance
         self.figure_resamplers["temperature-plot"] = fig
@@ -3127,7 +3077,94 @@
             )
 
         # Clean up trace names to remove [R] annotations
->>>>>>> d243e479
+        for trace in fig.data:
+            if hasattr(trace, "name") and trace.name and "[R]" in trace.name:
+                trace.name = trace.name.replace("[R] ", "").replace("[R]", "")
+
+        return fig
+
+    def _generate_permeability_plot(self):
+        """Generate permeability plot with HTM reference and measured data."""
+        fig = FigureResampler(
+            go.Figure(),
+            show_dash_kwargs={"mode": "disabled"},
+            show_mean_aggregation_size=False,
+            verbose=False,
+        )
+        self.figure_resamplers["permeability-plot"] = fig
+
+        # Add HTM reference data
+        htm_x, htm_y, htm_labels = import_htm_data("316l_steel")
+        for x, y, label in zip(htm_x, htm_y, htm_labels):
+            fig.add_trace(go.Scatter(x=1000 / x, y=y, name=label))
+
+        # Calculate and plot permeability for each dataset
+        temps, perms, x_error, y_error, error_lower, error_upper = (
+            evaluate_permeability_values(self.datasets)
+        )
+
+        # Add error bars (no visible markers, just the bars)
+        fig.add_trace(
+            go.Scatter(
+                x=x_error,
+                y=y_error,
+                mode="markers",
+                name="Error Range",
+                marker=dict(size=0.1, color="black", opacity=0),
+                error_y=dict(
+                    type="data",
+                    symmetric=False,
+                    array=error_upper,
+                    arrayminus=error_lower,
+                    color="black",
+                    thickness=2,
+                    width=6,
+                ),
+                showlegend=False,
+            )
+        )
+
+        # Add individual data points on top (no legend)
+        fig.add_trace(
+            go.Scatter(
+                x=1000 / np.array(temps),
+                y=perms,
+                mode="markers",
+                marker=dict(size=6, color="black"),
+                showlegend=False,
+            )
+        )
+
+        # Fit a line through all data points (in log space for permeability)
+        fit_x, fit_y = fit_permeability_data(temps, perms)
+
+        fig.add_trace(
+            go.Scatter(
+                x=fit_x,
+                y=fit_y,
+                mode="lines",
+                name="SHIELD data",
+                line=dict(color="black", width=2, dash="solid"),
+                showlegend=True,
+            )
+        )
+
+        # Configure layout
+        fig.update_layout(
+            xaxis_title="1000/T (K-1)",
+            yaxis_title="Permeability (m-1 s-1 Pa-0.5)",
+            yaxis_type="log",
+            hovermode="closest",
+            template="plotly_white",
+            legend=dict(
+                orientation="v", yanchor="top", y=0.99, xanchor="right", x=0.99
+            ),
+        )
+
+        # Configure y-axis to show exponent at top (matplotlib style)
+        fig.update_yaxes(exponentformat="e", showexponent="all")
+
+        # Clean up resampler annotations
         for trace in fig.data:
             if hasattr(trace, "name") and trace.name and "[R]" in trace.name:
                 trace.name = trace.name.replace("[R] ", "").replace("[R]", "")
