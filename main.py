from shield_das import (
    DataRecorder,
    WGM701_Gauge,
    DataPlotter,
    CVM211_Gauge,
    Baratron626D_Gauge
)
import time
import sys

# Define gauges
gauge_1 = WGM701_Gauge(
    gauge_location="downstream",
    export_filename="WGM701_pressure_data.csv",
)
gauge_2 = CVM211_Gauge(
    gauge_location="upstream",
    export_filename="CVM211_pressure_data.csv",
)
gauge_3 = Baratron626D_Gauge(
    name="Baratron626D_1KT",
    gauge_location="upstream",
    export_filename="Baratron626D_1KT_upstream_pressure_data.csv",
<<<<<<< HEAD
=======
    full_scale_Torr=1000,
>>>>>>> aee064e9
)
gauge_4 = Baratron626D_Gauge(
    name="Baratron626D_1T",
    gauge_location="downstream",
    export_filename="Baratron626D_1T_downstream_pressure_data.csv",
    full_scale_Torr=1,
)

# Create recorder
my_recorder = DataRecorder(
    gauges=[gauge_1, gauge_2, gauge_3, gauge_4],
<<<<<<< HEAD
    test_mode=True,
    record_temperature=True,
=======
    # test_mode=True,
>>>>>>> aee064e9
)

if __name__ == "__main__":
    # Check if we're running in headless mode
    headless = "--headless" in sys.argv
    
    if headless:
        # Start recorder directly in headless mode
        my_recorder.start()
    else:
        # Create and start the plotter
        plotter = DataPlotter(my_recorder)
        plotter.start()
    
    # Keep the main thread running (same for both modes)
    try:
        while True:
            time.sleep(1)
            # Print status every 10 seconds in headless mode
            if headless and int(time.time()) % 10 == 0:
                import datetime
                print(f"Current time: {datetime.datetime.now()} - Recording in progress... Elapsed time: {my_recorder.elapsed_time:.1f}s")
    except KeyboardInterrupt:
        my_recorder.stop()
        print("Recorder stopped")<|MERGE_RESOLUTION|>--- conflicted
+++ resolved
@@ -21,10 +21,7 @@
     name="Baratron626D_1KT",
     gauge_location="upstream",
     export_filename="Baratron626D_1KT_upstream_pressure_data.csv",
-<<<<<<< HEAD
-=======
     full_scale_Torr=1000,
->>>>>>> aee064e9
 )
 gauge_4 = Baratron626D_Gauge(
     name="Baratron626D_1T",
@@ -36,12 +33,7 @@
 # Create recorder
 my_recorder = DataRecorder(
     gauges=[gauge_1, gauge_2, gauge_3, gauge_4],
-<<<<<<< HEAD
-    test_mode=True,
-    record_temperature=True,
-=======
     # test_mode=True,
->>>>>>> aee064e9
 )
 
 if __name__ == "__main__":
